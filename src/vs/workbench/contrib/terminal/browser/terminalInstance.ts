/*---------------------------------------------------------------------------------------------
 *  Copyright (c) Microsoft Corporation. All rights reserved.
 *  Licensed under the MIT License. See License.txt in the project root for license information.
 *--------------------------------------------------------------------------------------------*/

import { isFirefox } from 'vs/base/browser/browser';
import { BrowserFeatures } from 'vs/base/browser/canIUse';
import { DataTransfers } from 'vs/base/browser/dnd';
import * as dom from 'vs/base/browser/dom';
import { StandardKeyboardEvent } from 'vs/base/browser/keyboardEvent';
import { Orientation } from 'vs/base/browser/ui/sash/sash';
import { DomScrollableElement } from 'vs/base/browser/ui/scrollbar/scrollableElement';
import { AutoOpenBarrier, Promises } from 'vs/base/common/async';
import { Codicon } from 'vs/base/common/codicons';
import { debounce } from 'vs/base/common/decorators';
import { ErrorNoTelemetry } from 'vs/base/common/errors';
import { Emitter, Event } from 'vs/base/common/event';
import { KeyCode } from 'vs/base/common/keyCodes';
import { ISeparator, template } from 'vs/base/common/labels';
import { Disposable, dispose, IDisposable, toDisposable } from 'vs/base/common/lifecycle';
import { Schemas } from 'vs/base/common/network';
import * as path from 'vs/base/common/path';
import { isMacintosh, isWindows, OperatingSystem, OS } from 'vs/base/common/platform';
import { ScrollbarVisibility } from 'vs/base/common/scrollable';
import { withNullAsUndefined } from 'vs/base/common/types';
import { URI } from 'vs/base/common/uri';
import { TabFocus } from 'vs/editor/browser/config/tabFocus';
import * as nls from 'vs/nls';
import { IAccessibilityService } from 'vs/platform/accessibility/common/accessibility';
import { IClipboardService } from 'vs/platform/clipboard/common/clipboardService';
import { ICommandService } from 'vs/platform/commands/common/commands';
import { IConfigurationService } from 'vs/platform/configuration/common/configuration';
import { IContextKey, IContextKeyService } from 'vs/platform/contextkey/common/contextkey';
import { IDialogService } from 'vs/platform/dialogs/common/dialogs';
import { CodeDataTransfers, containsDragType } from 'vs/platform/dnd/browser/dnd';
import { IInstantiationService } from 'vs/platform/instantiation/common/instantiation';
import { IKeybindingService } from 'vs/platform/keybinding/common/keybinding';
import { ILogService } from 'vs/platform/log/common/log';
import { INotificationService, IPromptChoice, Severity } from 'vs/platform/notification/common/notification';
import { IOpenerService } from 'vs/platform/opener/common/opener';
import { IProductService } from 'vs/platform/product/common/productService';
import { IQuickInputService, IQuickPickItem, QuickPickItem } from 'vs/platform/quickinput/common/quickInput';
import { IStorageService, StorageScope, StorageTarget } from 'vs/platform/storage/common/storage';
import { ITelemetryService } from 'vs/platform/telemetry/common/telemetry';
import { ITerminalCommand, TerminalCapability } from 'vs/platform/terminal/common/capabilities/capabilities';
import { TerminalCapabilityStoreMultiplexer } from 'vs/platform/terminal/common/capabilities/terminalCapabilityStore';
import { IProcessDataEvent, IProcessPropertyMap, IReconnectionProperties, IShellLaunchConfig, ITerminalDimensionsOverride, ITerminalLaunchError, PosixShellType, ProcessPropertyType, ShellIntegrationStatus, TerminalExitReason, TerminalIcon, TerminalLocation, TerminalSettingId, TerminalShellType, TitleEventSource, WindowsShellType } from 'vs/platform/terminal/common/terminal';
import { escapeNonWindowsPath } from 'vs/platform/terminal/common/terminalEnvironment';
import { IGenericMarkProperties } from 'vs/platform/terminal/common/terminalProcess';
import { formatMessageForTerminal } from 'vs/platform/terminal/common/terminalStrings';
import { activeContrastBorder, scrollbarSliderActiveBackground, scrollbarSliderBackground, scrollbarSliderHoverBackground } from 'vs/platform/theme/common/colorRegistry';
import { getIconRegistry } from 'vs/platform/theme/common/iconRegistry';
import { IColorTheme, ICssStyleCollector, IThemeService, registerThemingParticipant } from 'vs/platform/theme/common/themeService';
import { IWorkspaceContextService, IWorkspaceFolder } from 'vs/platform/workspace/common/workspace';
import { IWorkspaceTrustRequestService } from 'vs/platform/workspace/common/workspaceTrust';
import { IViewDescriptorService, IViewsService, ViewContainerLocation } from 'vs/workbench/common/views';
import { TaskSettingId } from 'vs/workbench/contrib/tasks/common/tasks';
import { IDetectedLinks, TerminalLinkManager } from 'vs/workbench/contrib/terminal/browser/links/terminalLinkManager';
import { TerminalLinkQuickpick } from 'vs/workbench/contrib/terminal/browser/links/terminalLinkQuickpick';
import { IRequestAddInstanceToGroupEvent, ITerminalExternalLinkProvider, ITerminalInstance, TerminalDataTransfers } from 'vs/workbench/contrib/terminal/browser/terminal';
import { TerminalLaunchHelpAction } from 'vs/workbench/contrib/terminal/browser/terminalActions';
import { TerminalConfigHelper } from 'vs/workbench/contrib/terminal/browser/terminalConfigHelper';
import { TerminalEditorInput } from 'vs/workbench/contrib/terminal/browser/terminalEditorInput';
import { getColorClass, getColorStyleElement, getStandardColors } from 'vs/workbench/contrib/terminal/browser/terminalIcon';
import { TerminalProcessManager } from 'vs/workbench/contrib/terminal/browser/terminalProcessManager';
import { showRunRecentQuickPick } from 'vs/workbench/contrib/terminal/browser/terminalRunRecentQuickPick';
import { ITerminalStatusList, TerminalStatus, TerminalStatusList } from 'vs/workbench/contrib/terminal/browser/terminalStatusList';
import { TypeAheadAddon } from 'vs/workbench/contrib/terminal/browser/terminalTypeAheadAddon';
import { getTerminalResourcesFromDragEvent, getTerminalUri } from 'vs/workbench/contrib/terminal/browser/terminalUri';
import { EnvironmentVariableInfoWidget } from 'vs/workbench/contrib/terminal/browser/widgets/environmentVariableInfoWidget';
import { TerminalWidgetManager } from 'vs/workbench/contrib/terminal/browser/widgets/widgetManager';
import { LineDataEventAddon } from 'vs/workbench/contrib/terminal/browser/xterm/lineDataEventAddon';
import { NavigationModeAddon } from 'vs/workbench/contrib/terminal/browser/xterm/navigationModeAddon';
import { XtermTerminal } from 'vs/workbench/contrib/terminal/browser/xterm/xtermTerminal';
import { IEnvironmentVariableCollection, IEnvironmentVariableInfo } from 'vs/workbench/contrib/terminal/common/environmentVariable';
import { deserializeEnvironmentVariableCollections } from 'vs/workbench/contrib/terminal/common/environmentVariableShared';
import { getCommandHistory, getDirectoryHistory } from 'vs/workbench/contrib/terminal/common/history';
import { DEFAULT_COMMANDS_TO_SKIP_SHELL, INavigationMode, ITerminalBackend, ITerminalProcessManager, ITerminalProfileResolverService, ProcessState, TerminalCommandId, TERMINAL_CREATION_COMMANDS, TERMINAL_VIEW_ID } from 'vs/workbench/contrib/terminal/common/terminal';
import { TerminalContextKeys } from 'vs/workbench/contrib/terminal/common/terminalContextKey';
import { IEditorService } from 'vs/workbench/services/editor/common/editorService';
import { IWorkbenchEnvironmentService } from 'vs/workbench/services/environment/common/environmentService';
import { IHistoryService } from 'vs/workbench/services/history/common/history';
import { IWorkbenchLayoutService, Position } from 'vs/workbench/services/layout/browser/layoutService';
import { IPathService } from 'vs/workbench/services/path/common/pathService';
import { IPreferencesService } from 'vs/workbench/services/preferences/common/preferences';
import type { IMarker, ITerminalAddon, Terminal as XTermTerminal } from 'xterm';
<<<<<<< HEAD
import { IOpenerService } from 'vs/platform/opener/common/opener';
import { IGenericMarkProperties } from 'vs/platform/terminal/common/terminalProcess';
import { ICommandService } from 'vs/platform/commands/common/commands';
import { getIconRegistry } from 'vs/platform/theme/common/iconRegistry';
import { TaskSettingId } from 'vs/workbench/contrib/tasks/common/tasks';
import { TerminalStorageKeys } from 'vs/workbench/contrib/terminal/common/terminalStorageKeys';
import { showWithPinnedItems } from 'vs/platform/quickinput/browser/quickPickPin';
import { Toggle } from 'vs/base/browser/ui/toggle/toggle';
import { FindReplaceState } from 'vs/editor/contrib/find/browser/findState';
import { TerminalFindWidget } from 'vs/workbench/contrib/terminal/browser/terminalFindWidget';
import { ServiceCollection } from 'vs/platform/instantiation/common/serviceCollection';
=======
>>>>>>> 968d9eda

const enum Constants {
	/**
	 * The maximum amount of milliseconds to wait for a container before starting to create the
	 * terminal process. This period helps ensure the terminal has good initial dimensions to work
	 * with if it's going to be a foreground terminal.
	 */
	WaitForContainerThreshold = 100,

	DefaultCols = 80,
	DefaultRows = 30,
	MaxSupportedCols = 5000,
	MaxCanvasWidth = 8000
}

let xtermConstructor: Promise<typeof XTermTerminal> | undefined;
function getXtermConstructor(): Promise<typeof XTermTerminal> {
	if (xtermConstructor) {
		return xtermConstructor;
	}
	xtermConstructor = Promises.withAsyncBody<typeof XTermTerminal>(async (resolve) => {
		const Terminal = (await import('xterm')).Terminal;
		// Localize strings
		Terminal.strings.promptLabel = nls.localize('terminal.integrated.a11yPromptLabel', 'Terminal input');
		Terminal.strings.tooMuchOutput = nls.localize('terminal.integrated.a11yTooMuchOutput', 'Too much output to announce, navigate to rows manually to read');
		resolve(Terminal);
	});
	return xtermConstructor;
}

interface ICanvasDimensions {
	width: number;
	height: number;
}

interface IGridDimensions {
	cols: number;
	rows: number;
}

const shellIntegrationSupportedShellTypes = [PosixShellType.Bash, PosixShellType.Zsh, PosixShellType.PowerShell, WindowsShellType.PowerShell];

const scrollbarHeight = 5;

export class TerminalInstance extends Disposable implements ITerminalInstance {
	private static _lastKnownCanvasDimensions: ICanvasDimensions | undefined;
	private static _lastKnownGridDimensions: IGridDimensions | undefined;
	private static _instanceIdCounter = 1;

	private readonly _scopedInstantiationService: IInstantiationService;

	private readonly _processManager: ITerminalProcessManager;
	private readonly _resource: URI;
	private _shutdownPersistentProcessId: number | undefined;

	// Enables disposal of the xterm onKey
	// event when the CwdDetection capability
	// is added
	private _xtermOnKey: IDisposable | undefined;
	private _xtermReadyPromise: Promise<XtermTerminal>;
	private _xtermTypeAheadAddon: TypeAheadAddon | undefined;
	private _pressAnyKeyToCloseListener: IDisposable | undefined;
	private _instanceId: number;
	private _latestXtermWriteData: number = 0;
	private _latestXtermParseData: number = 0;
	private _isExiting: boolean;
	private _hadFocusOnExit: boolean;
	private _isVisible: boolean;
	private _isDisposed: boolean;
	private _exitCode: number | undefined;
	private _exitReason: TerminalExitReason | undefined;
	private _skipTerminalCommands: string[];
	private _shellType: TerminalShellType;
	private _title: string = '';
	private _titleSource: TitleEventSource = TitleEventSource.Process;
	private _container: HTMLElement | undefined;
	private _wrapperElement: (HTMLElement & { xterm?: XTermTerminal });
	private _horizontalScrollbar: DomScrollableElement | undefined;
	private _terminalFocusContextKey: IContextKey<boolean>;
	private _terminalHasFixedWidth: IContextKey<boolean>;
	private _terminalHasTextContextKey: IContextKey<boolean>;
	private _terminalAltBufferActiveContextKey: IContextKey<boolean>;
	private _terminalShellIntegrationEnabledContextKey: IContextKey<boolean>;
	private _terminalA11yTreeFocusContextKey: IContextKey<boolean>;
	private _navigationModeActiveContextKey: IContextKey<boolean>;
	private _cols: number = 0;
	private _rows: number = 0;
	private _fixedCols: number | undefined;
	private _fixedRows: number | undefined;
	private _cwd: string | undefined = undefined;
	private _initialCwd: string | undefined = undefined;
	private _layoutSettingsChanged: boolean = true;
	private _dimensionsOverride: ITerminalDimensionsOverride | undefined;
	private _titleReadyPromise: Promise<string>;
	private _titleReadyComplete: ((title: string) => any) | undefined;
	private _areLinksReady: boolean = false;
	private _initialDataEvents: string[] | undefined = [];
	private _containerReadyBarrier: AutoOpenBarrier;
	private _attachBarrier: AutoOpenBarrier;
	private _icon: TerminalIcon | undefined;
	private _messageTitleDisposable: IDisposable | undefined;
	private _widgetManager: TerminalWidgetManager = new TerminalWidgetManager();
	private _linkManager: TerminalLinkManager | undefined;
	private _environmentInfo: { widget: EnvironmentVariableInfoWidget; disposable: IDisposable } | undefined;
	private _navigationModeAddon: INavigationMode & ITerminalAddon | undefined;
	private _dndObserver: IDisposable | undefined;
	private _terminalLinkQuickpick: TerminalLinkQuickpick | undefined;
	private _lastLayoutDimensions: dom.Dimension | undefined;
	private _hasHadInput: boolean;
	private _description?: string;
	private _processName: string = '';
	private _sequence?: string;
	private _staticTitle?: string;
	private _workspaceFolder?: IWorkspaceFolder;
	private _labelComputer?: TerminalLabelComputer;
	private _userHome?: string;
	private _hasScrollBar?: boolean;
	private _target?: TerminalLocation | undefined;
	private _disableShellIntegrationReporting: boolean | undefined;
	private _usedShellIntegrationInjection: boolean = false;

	readonly capabilities = new TerminalCapabilityStoreMultiplexer();
	readonly statusList: ITerminalStatusList;

	readonly findState = new FindReplaceState();
	readonly findWidget: TerminalFindWidget;

	xterm?: XtermTerminal;
	disableLayout: boolean = false;

	get waitOnExit(): ITerminalInstance['waitOnExit'] { return this._shellLaunchConfig.attachPersistentProcess?.waitOnExit || this._shellLaunchConfig.waitOnExit; }
	set waitOnExit(value: ITerminalInstance['waitOnExit']) {
		this._shellLaunchConfig.waitOnExit = value;
	}

	get target(): TerminalLocation | undefined { return this._target; }
	set target(value: TerminalLocation | undefined) {
		if (this.xterm) {
			this.xterm.target = value;
		}
		this._target = value;
	}
	get disableShellIntegrationReporting(): boolean {
		if (this._disableShellIntegrationReporting === undefined) {
			this._disableShellIntegrationReporting = (this.shellLaunchConfig.hideFromUser || this.shellLaunchConfig.executable === undefined || this.shellType === undefined) || !shellIntegrationSupportedShellTypes.includes(this.shellType);
		}
		return this._disableShellIntegrationReporting;
	}
	get instanceId(): number { return this._instanceId; }
	get resource(): URI { return this._resource; }
	get cols(): number {
		if (this._fixedCols !== undefined) {
			return this._fixedCols;
		}
		if (this._dimensionsOverride && this._dimensionsOverride.cols) {
			if (this._dimensionsOverride.forceExactSize) {
				return this._dimensionsOverride.cols;
			}
			return Math.min(Math.max(this._dimensionsOverride.cols, 2), this._cols);
		}
		return this._cols;
	}
	get rows(): number {
		if (this._fixedRows !== undefined) {
			return this._fixedRows;
		}
		if (this._dimensionsOverride && this._dimensionsOverride.rows) {
			if (this._dimensionsOverride.forceExactSize) {
				return this._dimensionsOverride.rows;
			}
			return Math.min(Math.max(this._dimensionsOverride.rows, 2), this._rows);
		}
		return this._rows;
	}
	get isDisposed(): boolean { return this._isDisposed; }
	get fixedCols(): number | undefined { return this._fixedCols; }
	get fixedRows(): number | undefined { return this._fixedRows; }
	get maxCols(): number { return this._cols; }
	get maxRows(): number { return this._rows; }
	// TODO: Ideally processId would be merged into processReady
	get processId(): number | undefined { return this._processManager.shellProcessId; }
	// TODO: How does this work with detached processes?
	// TODO: Should this be an event as it can fire twice?
	get processReady(): Promise<void> { return this._processManager.ptyProcessReady; }
	get hasChildProcesses(): boolean { return this.shellLaunchConfig.attachPersistentProcess?.hasChildProcesses || this._processManager.hasChildProcesses; }
	get reconnectionProperties(): IReconnectionProperties | undefined { return this.shellLaunchConfig.attachPersistentProcess?.reconnectionProperties || this.shellLaunchConfig.reconnectionProperties; }
	get areLinksReady(): boolean { return this._areLinksReady; }
	get initialDataEvents(): string[] | undefined { return this._initialDataEvents; }
	get exitCode(): number | undefined { return this._exitCode; }
	get exitReason(): TerminalExitReason | undefined { return this._exitReason; }
	get hadFocusOnExit(): boolean { return this._hadFocusOnExit; }
	get isTitleSetByProcess(): boolean { return !!this._messageTitleDisposable; }
	get shellLaunchConfig(): IShellLaunchConfig { return this._shellLaunchConfig; }
	get shellType(): TerminalShellType { return this._shellType; }
	get os(): OperatingSystem | undefined { return this._processManager.os; }
	get navigationMode(): INavigationMode | undefined { return this._navigationModeAddon; }
	get isDisconnected(): boolean { return this._processManager.isDisconnected; }
	get isRemote(): boolean { return this._processManager.remoteAuthority !== undefined; }
	get remoteAuthority(): string | undefined { return this._processManager.remoteAuthority; }
	get hasFocus(): boolean { return this._wrapperElement.contains(document.activeElement) ?? false; }
	get title(): string { return this._title; }
	get titleSource(): TitleEventSource { return this._titleSource; }
	get icon(): TerminalIcon | undefined { return this._getIcon(); }
	get color(): string | undefined { return this._getColor(); }
	get processName(): string { return this._processName; }
	get sequence(): string | undefined { return this._sequence; }
	get staticTitle(): string | undefined { return this._staticTitle; }
	get workspaceFolder(): IWorkspaceFolder | undefined { return this._workspaceFolder; }
	get cwd(): string | undefined { return this._cwd; }
	get initialCwd(): string | undefined { return this._initialCwd; }
	get description(): string | undefined {
		if (this._description) {
			return this._description;
		}
		const type = this.shellLaunchConfig.attachPersistentProcess?.type || this.shellLaunchConfig.type;
		if (type) {
			if (type === 'Task') {
				return nls.localize('terminalTypeTask', "Task");
			}
			return nls.localize('terminalTypeLocal', "Local");
		}
		return undefined;
	}
	get userHome(): string | undefined { return this._userHome; }

	// The onExit event is special in that it fires and is disposed after the terminal instance
	// itself is disposed
	private readonly _onExit = new Emitter<number | ITerminalLaunchError | undefined>();
	readonly onExit = this._onExit.event;
	private readonly _onDisposed = this._register(new Emitter<ITerminalInstance>());
	readonly onDisposed = this._onDisposed.event;
	private readonly _onProcessIdReady = this._register(new Emitter<ITerminalInstance>());
	readonly onProcessIdReady = this._onProcessIdReady.event;
	private readonly _onLinksReady = this._register(new Emitter<ITerminalInstance>());
	readonly onLinksReady = this._onLinksReady.event;
	private readonly _onTitleChanged = this._register(new Emitter<ITerminalInstance>());
	readonly onTitleChanged = this._onTitleChanged.event;
	private readonly _onIconChanged = this._register(new Emitter<ITerminalInstance>());
	readonly onIconChanged = this._onIconChanged.event;
	private readonly _onData = this._register(new Emitter<string>());
	readonly onData = this._onData.event;
	private readonly _onBinary = this._register(new Emitter<string>());
	readonly onBinary = this._onBinary.event;
	private readonly _onLineData = this._register(new Emitter<string>());
	readonly onLineData = this._onLineData.event;
	private readonly _onRequestExtHostProcess = this._register(new Emitter<ITerminalInstance>());
	readonly onRequestExtHostProcess = this._onRequestExtHostProcess.event;
	private readonly _onDimensionsChanged = this._register(new Emitter<void>());
	readonly onDimensionsChanged = this._onDimensionsChanged.event;
	private readonly _onMaximumDimensionsChanged = this._register(new Emitter<void>());
	readonly onMaximumDimensionsChanged = this._onMaximumDimensionsChanged.event;
	private readonly _onDidFocus = this._register(new Emitter<ITerminalInstance>());
	readonly onDidFocus = this._onDidFocus.event;
	private readonly _onDidBlur = this._register(new Emitter<ITerminalInstance>());
	readonly onDidBlur = this._onDidBlur.event;
	private readonly _onDidInputData = this._register(new Emitter<ITerminalInstance>());
	readonly onDidInputData = this._onDidInputData.event;
	private readonly _onRequestAddInstanceToGroup = this._register(new Emitter<IRequestAddInstanceToGroupEvent>());
	readonly onRequestAddInstanceToGroup = this._onRequestAddInstanceToGroup.event;
	private readonly _onDidChangeHasChildProcesses = this._register(new Emitter<boolean>());
	readonly onDidChangeHasChildProcesses = this._onDidChangeHasChildProcesses.event;
	private readonly _onDidChangeFindResults = new Emitter<{ resultIndex: number; resultCount: number } | undefined>();
	readonly onDidChangeFindResults = this._onDidChangeFindResults.event;

	constructor(
		private readonly _terminalShellTypeContextKey: IContextKey<string>,
		private readonly _terminalInRunCommandPicker: IContextKey<boolean>,
		private readonly _configHelper: TerminalConfigHelper,
		private _shellLaunchConfig: IShellLaunchConfig,
		resource: URI | undefined,
		@IContextKeyService readonly contextKeyService: IContextKeyService,
		@IInstantiationService readonly instantiationService: IInstantiationService,
		@ITerminalProfileResolverService private readonly _terminalProfileResolverService: ITerminalProfileResolverService,
		@IPathService private readonly _pathService: IPathService,
		@IKeybindingService private readonly _keybindingService: IKeybindingService,
		@INotificationService private readonly _notificationService: INotificationService,
		@IPreferencesService private readonly _preferencesService: IPreferencesService,
		@IViewsService private readonly _viewsService: IViewsService,
		@IClipboardService private readonly _clipboardService: IClipboardService,
		@IThemeService private readonly _themeService: IThemeService,
		@IConfigurationService private readonly _configurationService: IConfigurationService,
		@ILogService private readonly _logService: ILogService,
		@IDialogService private readonly _dialogService: IDialogService,
		@IStorageService private readonly _storageService: IStorageService,
		@IAccessibilityService private readonly _accessibilityService: IAccessibilityService,
		@IProductService private readonly _productService: IProductService,
		@IQuickInputService private readonly _quickInputService: IQuickInputService,
		@IWorkbenchEnvironmentService workbenchEnvironmentService: IWorkbenchEnvironmentService,
		@IWorkspaceContextService private readonly _workspaceContextService: IWorkspaceContextService,
		@IEditorService private readonly _editorService: IEditorService,
		@IWorkspaceTrustRequestService private readonly _workspaceTrustRequestService: IWorkspaceTrustRequestService,
		@IHistoryService private readonly _historyService: IHistoryService,
		@ITelemetryService private readonly _telemetryService: ITelemetryService,
		@IOpenerService private readonly _openerService: IOpenerService,
		@ICommandService private readonly _commandService: ICommandService
	) {
		super();

		this._wrapperElement = document.createElement('div');
		this._wrapperElement.classList.add('terminal-wrapper');

		this._skipTerminalCommands = [];
		this._isExiting = false;
		this._hadFocusOnExit = false;
		this._isVisible = false;
		this._isDisposed = false;
		this._instanceId = TerminalInstance._instanceIdCounter++;
		this._hasHadInput = false;
		this._titleReadyPromise = new Promise<string>(c => {
			this._titleReadyComplete = c;
		});
		this._fixedRows = _shellLaunchConfig.attachPersistentProcess?.fixedDimensions?.rows;
		this._fixedCols = _shellLaunchConfig.attachPersistentProcess?.fixedDimensions?.cols;

		// the resource is already set when it's been moved from another window
		this._resource = resource || getTerminalUri(this._workspaceContextService.getWorkspace().id, this.instanceId, this.title);

		if (this._shellLaunchConfig.attachPersistentProcess?.hideFromUser) {
			this._shellLaunchConfig.hideFromUser = this._shellLaunchConfig.attachPersistentProcess.hideFromUser;
		}

		if (this._shellLaunchConfig.attachPersistentProcess?.isFeatureTerminal) {
			this._shellLaunchConfig.isFeatureTerminal = this._shellLaunchConfig.attachPersistentProcess.isFeatureTerminal;
		}

		if (this._shellLaunchConfig.attachPersistentProcess?.type) {
			this._shellLaunchConfig.type = this._shellLaunchConfig.attachPersistentProcess.type;
		}

		if (this.shellLaunchConfig.cwd) {
			const cwdUri = typeof this._shellLaunchConfig.cwd === 'string' ? URI.from({
				scheme: Schemas.file,
				path: this._shellLaunchConfig.cwd
			}) : this._shellLaunchConfig.cwd;
			if (cwdUri) {
				this._workspaceFolder = withNullAsUndefined(this._workspaceContextService.getWorkspaceFolder(cwdUri));
			}
		}
		if (!this._workspaceFolder) {
			const activeWorkspaceRootUri = this._historyService.getLastActiveWorkspaceRoot();
			this._workspaceFolder = activeWorkspaceRootUri ? withNullAsUndefined(this._workspaceContextService.getWorkspaceFolder(activeWorkspaceRootUri)) : undefined;
		}

		const scopedContextKeyService = this._register(contextKeyService.createScoped(this._wrapperElement));
		this._scopedInstantiationService = this.instantiationService.createChild(new ServiceCollection(
			[IContextKeyService, scopedContextKeyService]
		));

		this._terminalFocusContextKey = TerminalContextKeys.focus.bindTo(scopedContextKeyService);
		this._terminalHasFixedWidth = TerminalContextKeys.terminalHasFixedWidth.bindTo(scopedContextKeyService);
		this._terminalHasTextContextKey = TerminalContextKeys.textSelected.bindTo(scopedContextKeyService);
		this._terminalA11yTreeFocusContextKey = TerminalContextKeys.a11yTreeFocus.bindTo(scopedContextKeyService);
		this._navigationModeActiveContextKey = TerminalContextKeys.navigationModeActive.bindTo(scopedContextKeyService);
		this._terminalAltBufferActiveContextKey = TerminalContextKeys.altBufferActive.bindTo(scopedContextKeyService);
		this._terminalShellIntegrationEnabledContextKey = TerminalContextKeys.terminalShellIntegrationEnabled.bindTo(scopedContextKeyService);

		this.findWidget = this._scopedInstantiationService.createInstance(TerminalFindWidget, this.findState, this);

		this._logService.trace(`terminalInstance#ctor (instanceId: ${this.instanceId})`, this._shellLaunchConfig);
		this._register(this.capabilities.onDidAddCapability(e => {
			this._logService.debug('terminalInstance added capability', e);
			if (e === TerminalCapability.CwdDetection) {
				this.capabilities.get(TerminalCapability.CwdDetection)?.onDidChangeCwd(e => {
					this._cwd = e;
					this._xtermOnKey?.dispose();
					this.refreshTabLabels(this.title, TitleEventSource.Config);
					this._scopedInstantiationService.invokeFunction(getDirectoryHistory)?.add(e, { remoteAuthority: this.remoteAuthority });
				});
			} else if (e === TerminalCapability.CommandDetection) {
				this.capabilities.get(TerminalCapability.CommandDetection)?.onCommandFinished(e => {
					if (e.command.trim().length > 0) {
						this._scopedInstantiationService.invokeFunction(getCommandHistory)?.add(e.command, { shellType: this._shellType });
					}
				});
			}
		}));
		this._register(this.capabilities.onDidRemoveCapability(e => this._logService.debug('terminalInstance removed capability', e)));

		// Resolve just the icon ahead of time so that it shows up immediately in the tabs. This is
		// disabled in remote because this needs to be sync and the OS may differ on the remote
		// which would result in the wrong profile being selected and the wrong icon being
		// permanently attached to the terminal. This also doesn't work when the default profile
		// setting is set to null, that's handled after the process is created.
		if (!this.shellLaunchConfig.executable && !workbenchEnvironmentService.remoteAuthority) {
			this._terminalProfileResolverService.resolveIcon(this._shellLaunchConfig, OS);
		}
		this._icon = _shellLaunchConfig.attachPersistentProcess?.icon || _shellLaunchConfig.icon;

		// When a custom pty is used set the name immediately so it gets passed over to the exthost
		// and is available when Pseudoterminal.open fires.
		if (this.shellLaunchConfig.customPtyImplementation) {
			this.refreshTabLabels(this._shellLaunchConfig.name, TitleEventSource.Api);
		}

		this.statusList = this._scopedInstantiationService.createInstance(TerminalStatusList);
		this._initDimensions();
		this._processManager = this._createProcessManager();

		this._register(toDisposable(() => this._dndObserver?.dispose()));

		this._containerReadyBarrier = new AutoOpenBarrier(Constants.WaitForContainerThreshold);
		this._attachBarrier = new AutoOpenBarrier(1000);
		this._xtermReadyPromise = this._createXterm();
		this._xtermReadyPromise.then(async () => {
			// Wait for a period to allow a container to be ready
			await this._containerReadyBarrier.wait();

			// Resolve the executable ahead of time if shell integration is enabled, this should not
			// be done for custom PTYs as that would cause extension Pseudoterminal-based terminals
			// to hang in resolver extensions
			if (!this.shellLaunchConfig.customPtyImplementation && this._configHelper.config.shellIntegration?.enabled && !this.shellLaunchConfig.executable) {
				const os = await this._processManager.getBackendOS();
				const defaultProfile = (await this._terminalProfileResolverService.getDefaultProfile({ remoteAuthority: this.remoteAuthority, os }));
				this.shellLaunchConfig.executable = defaultProfile.path;
				this.shellLaunchConfig.args = defaultProfile.args;
				this.shellLaunchConfig.icon = defaultProfile.icon;
				this.shellLaunchConfig.color = defaultProfile.color;
			}

			await this._createProcess();

			// Re-establish the title after reconnect
			if (this.shellLaunchConfig.attachPersistentProcess) {
				this._cwd = this.shellLaunchConfig.attachPersistentProcess.cwd;
				this.refreshTabLabels(this.shellLaunchConfig.attachPersistentProcess.title, this.shellLaunchConfig.attachPersistentProcess.titleSource);
				this.setShellType(this.shellType);
			}

			if (this._fixedCols) {
				await this._addScrollbar();
			}
		}).catch((err) => {
			// Ignore exceptions if the terminal is already disposed
			if (!this._isDisposed) {
				throw err;
			}
		});

		this._register(this._configurationService.onDidChangeConfiguration(async e => {
			if (e.affectsConfiguration('terminal.integrated')) {
				this.updateConfig();
				this.setVisible(this._isVisible);
			}
			const layoutSettings: string[] = [
				TerminalSettingId.FontSize,
				TerminalSettingId.FontFamily,
				TerminalSettingId.FontWeight,
				TerminalSettingId.FontWeightBold,
				TerminalSettingId.LetterSpacing,
				TerminalSettingId.LineHeight,
				'editor.fontFamily'
			];
			if (layoutSettings.some(id => e.affectsConfiguration(id))) {
				this._layoutSettingsChanged = true;
				await this._resize();
			}
			if (e.affectsConfiguration(TerminalSettingId.UnicodeVersion)) {
				this._updateUnicodeVersion();
			}
			if (e.affectsConfiguration('editor.accessibilitySupport')) {
				this.updateAccessibilitySupport();
			}
			if (
				e.affectsConfiguration(TerminalSettingId.TerminalTitle) ||
				e.affectsConfiguration(TerminalSettingId.TerminalTitleSeparator) ||
				e.affectsConfiguration(TerminalSettingId.TerminalDescription)) {
				this._labelComputer?.refreshLabel();
			}
		}));
		this._register(this._workspaceContextService.onDidChangeWorkspaceFolders(() => this._labelComputer?.refreshLabel()));

		// Clear out initial data events after 10 seconds, hopefully extension hosts are up and
		// running at that point.
		let initialDataEventsTimeout: number | undefined = window.setTimeout(() => {
			initialDataEventsTimeout = undefined;
			this._initialDataEvents = undefined;
		}, 10000);
		this._register(toDisposable(() => {
			if (initialDataEventsTimeout) {
				window.clearTimeout(initialDataEventsTimeout);
			}
		}));

		this._register(this.findWidget.focusTracker.onDidFocus(() => this._container?.classList.toggle('find-focused', true)));
		this._register(this.findWidget.focusTracker.onDidBlur(() => this._container?.classList.toggle('find-focused', false)));
	}

	private _getIcon(): TerminalIcon | undefined {
		if (!this._icon) {
			this._icon = this._processManager.processState >= ProcessState.Launching
				? getIconRegistry().getIcon(this._configurationService.getValue(TerminalSettingId.TabsDefaultIcon))
				: undefined;
		}
		return this._icon;
	}

	private _getColor(): string | undefined {
		if (this.shellLaunchConfig.color) {
			return this.shellLaunchConfig.color;
		}
		if (this.shellLaunchConfig?.attachPersistentProcess?.color) {
			return this.shellLaunchConfig.attachPersistentProcess.color;
		}
		if (this._processManager.processState >= ProcessState.Launching) {
			return undefined;
		}
		return undefined;
	}

	addDisposable(disposable: IDisposable): void {
		this._register(disposable);
	}

	private _initDimensions(): void {
		// The terminal panel needs to have been created to get the real view dimensions
		if (!this._container) {
			// Set the fallback dimensions if not
			this._cols = Constants.DefaultCols;
			this._rows = Constants.DefaultRows;
			return;
		}

		const computedStyle = window.getComputedStyle(this._container);
		const width = parseInt(computedStyle.width);
		const height = parseInt(computedStyle.height);

		this._evaluateColsAndRows(width, height);
	}

	/**
	 * Evaluates and sets the cols and rows of the terminal if possible.
	 * @param width The width of the container.
	 * @param height The height of the container.
	 * @return The terminal's width if it requires a layout.
	 */
	private _evaluateColsAndRows(width: number, height: number): number | null {
		// Ignore if dimensions are undefined or 0
		if (!width || !height) {
			this._setLastKnownColsAndRows();
			return null;
		}

		const dimension = this._getDimension(width, height);
		if (!dimension) {
			this._setLastKnownColsAndRows();
			return null;
		}

		const font = this.xterm ? this.xterm.getFont() : this._configHelper.getFont();
		if (!font.charWidth || !font.charHeight) {
			this._setLastKnownColsAndRows();
			return null;
		}

		// Because xterm.js converts from CSS pixels to actual pixels through
		// the use of canvas, window.devicePixelRatio needs to be used here in
		// order to be precise. font.charWidth/charHeight alone as insufficient
		// when window.devicePixelRatio changes.
		const scaledWidthAvailable = dimension.width * window.devicePixelRatio;

		const scaledCharWidth = font.charWidth * window.devicePixelRatio + font.letterSpacing;
		const newCols = Math.max(Math.floor(scaledWidthAvailable / scaledCharWidth), 1);

		const scaledHeightAvailable = dimension.height * window.devicePixelRatio;
		const scaledCharHeight = Math.ceil(font.charHeight * window.devicePixelRatio);
		const scaledLineHeight = Math.floor(scaledCharHeight * font.lineHeight);
		const newRows = Math.max(Math.floor(scaledHeightAvailable / scaledLineHeight), 1);

		if (this._cols !== newCols || this._rows !== newRows) {
			this._cols = newCols;
			this._rows = newRows;
			this._fireMaximumDimensionsChanged();
		}

		return dimension.width;
	}

	private _setLastKnownColsAndRows(): void {
		if (TerminalInstance._lastKnownGridDimensions) {
			this._cols = TerminalInstance._lastKnownGridDimensions.cols;
			this._rows = TerminalInstance._lastKnownGridDimensions.rows;
		}
	}

	@debounce(50)
	private _fireMaximumDimensionsChanged(): void {
		this._onMaximumDimensionsChanged.fire();
	}

	private _getDimension(width: number, height: number): ICanvasDimensions | undefined {
		// The font needs to have been initialized
		const font = this.xterm ? this.xterm.getFont() : this._configHelper.getFont();
		if (!font || !font.charWidth || !font.charHeight) {
			return undefined;
		}

		if (!this.xterm?.raw.element) {
			return undefined;
		}
		const computedStyle = window.getComputedStyle(this.xterm.raw.element);
		const horizontalPadding = parseInt(computedStyle.paddingLeft) + parseInt(computedStyle.paddingRight);
		const verticalPadding = parseInt(computedStyle.paddingTop) + parseInt(computedStyle.paddingBottom);
		TerminalInstance._lastKnownCanvasDimensions = new dom.Dimension(
			Math.min(Constants.MaxCanvasWidth, width - horizontalPadding),
			height + (this._hasScrollBar && !this._horizontalScrollbar ? -scrollbarHeight : 0) - 2/* bottom padding */ - verticalPadding);
		return TerminalInstance._lastKnownCanvasDimensions;
	}

	set shutdownPersistentProcessId(shutdownPersistentProcessId: number | undefined) {
		this._shutdownPersistentProcessId = shutdownPersistentProcessId;
	}
	get persistentProcessId(): number | undefined { return this._processManager.persistentProcessId ?? this._shutdownPersistentProcessId; }
	get shouldPersist(): boolean { return (this._processManager.shouldPersist || this._shutdownPersistentProcessId !== undefined) && !this.shellLaunchConfig.isTransient && (!this.reconnectionProperties || this._configurationService.getValue(TaskSettingId.Reconnection) === true); }

	/**
	 * Create xterm.js instance and attach data listeners.
	 */
	protected async _createXterm(): Promise<XtermTerminal> {
		const Terminal = await getXtermConstructor();
		if (this._isDisposed) {
			throw new ErrorNoTelemetry('Terminal disposed of during xterm.js creation');
		}

		const xterm = this._scopedInstantiationService.createInstance(XtermTerminal, Terminal, this._configHelper, this._cols, this._rows, this.target || TerminalLocation.Panel, this.capabilities, this.disableShellIntegrationReporting);
		this.xterm = xterm;
		const lineDataEventAddon = new LineDataEventAddon();
		this.xterm.raw.loadAddon(lineDataEventAddon);
		this.updateAccessibilitySupport();
		this.xterm.onDidRequestRunCommand(e => {
			if (e.copyAsHtml) {
				this.copySelection(true, e.command);
			} else {
				this.sendText(e.command.command, true);
			}
		});
		// Write initial text, deferring onLineFeed listener when applicable to avoid firing
		// onLineData events containing initialText
		if (this._shellLaunchConfig.initialText) {
			this._writeInitialText(this.xterm, () => {
				lineDataEventAddon.onLineData(e => this._onLineData.fire(e));
			});
		} else {
			lineDataEventAddon.onLineData(e => this._onLineData.fire(e));
		}
		// Delay the creation of the bell listener to avoid showing the bell when the terminal
		// starts up or reconnects
		setTimeout(() => {
			xterm.raw.onBell(() => {
				if (this._configHelper.config.enableBell) {
					this.statusList.add({
						id: TerminalStatus.Bell,
						severity: Severity.Warning,
						icon: Codicon.bell,
						tooltip: nls.localize('bellStatus', "Bell")
					}, this._configHelper.config.bellDuration);
				}
			});
		}, 1000);
		this._xtermOnKey = xterm.raw.onKey(e => this._onKey(e.key, e.domEvent));
		xterm.raw.onSelectionChange(async () => this._onSelectionChange());
		xterm.raw.buffer.onBufferChange(() => this._refreshAltBufferContextKey());

		this._processManager.onProcessData(e => this._onProcessData(e));
		xterm.raw.onData(async data => {
			await this._processManager.write(data);
			this._onDidInputData.fire(this);
		});
		xterm.raw.onBinary(data => this._processManager.processBinary(data));
		this.processReady.then(async () => {
			if (this._linkManager) {
				this._linkManager.processCwd = await this._processManager.getInitialCwd();
			}
		});
		// Init winpty compat and link handler after process creation as they rely on the
		// underlying process OS
		this._processManager.onProcessReady(async (processTraits) => {
			// If links are ready, do not re-create the manager.
			if (this._areLinksReady) {
				return;
			}

			if (this._processManager.os) {
				lineDataEventAddon.setOperatingSystem(this._processManager.os);
			}
			if (this._processManager.os === OperatingSystem.Windows) {
				xterm.raw.options.windowsMode = processTraits.requiresWindowsMode || false;
			}
			this._linkManager = this._scopedInstantiationService.createInstance(TerminalLinkManager, xterm.raw, this._processManager!, this.capabilities);
			this._areLinksReady = true;
			this._onLinksReady.fire(this);
		});
		this._processManager.onRestoreCommands(e => this.xterm?.shellIntegration.deserialize(e));

		this._loadTypeAheadAddon(xterm);

		this.addDisposable(this._configurationService.onDidChangeConfiguration(e => {
			if (e.affectsConfiguration(TerminalSettingId.LocalEchoEnabled)) {
				this._loadTypeAheadAddon(xterm);
			}
		}));

		this._pathService.userHome().then(userHome => {
			this._userHome = userHome.fsPath;
		});

		if (this._isVisible) {
			this._open();
		}

		return xterm;
	}

	private _loadTypeAheadAddon(xterm: XtermTerminal): void {
		const enabled = this._configHelper.config.localEchoEnabled;
		const isRemote = !!this.remoteAuthority;
		if (enabled === 'off' || enabled === 'auto' && !isRemote) {
			return this._xtermTypeAheadAddon?.dispose();
		}
		if (this._xtermTypeAheadAddon) {
			return;
		}
		if (enabled === 'on' || (enabled === 'auto' && isRemote)) {
			this._xtermTypeAheadAddon = this._register(this._scopedInstantiationService.createInstance(TypeAheadAddon, this._processManager, this._configHelper));
			xterm.raw.loadAddon(this._xtermTypeAheadAddon);
		}
	}

	async showLinkQuickpick(extended?: boolean): Promise<void> {
		if (!this._terminalLinkQuickpick) {
			this._terminalLinkQuickpick = this._scopedInstantiationService.createInstance(TerminalLinkQuickpick);
			this._terminalLinkQuickpick.onDidRequestMoreLinks(() => {
				this.showLinkQuickpick(true);
			});
		}
		const links = await this._getLinks(extended);
		if (!links) {
			return;
		}
		return await this._terminalLinkQuickpick.show(links);
	}

	private async _getLinks(extended?: boolean): Promise<IDetectedLinks | undefined> {
		if (!this.areLinksReady || !this._linkManager) {
			throw new Error('terminal links are not ready, cannot generate link quick pick');
		}
		if (!this.xterm) {
			throw new Error('no xterm');
		}
		return this._linkManager.getLinks(extended);
	}

	async openRecentLink(type: 'localFile' | 'url'): Promise<void> {
		if (!this.areLinksReady || !this._linkManager) {
			throw new Error('terminal links are not ready, cannot open a link');
		}
		if (!this.xterm) {
			throw new Error('no xterm');
		}
		this._linkManager.openRecentLink(type);
	}

	async runRecent(type: 'command' | 'cwd', filterMode?: 'fuzzy' | 'contiguous', value?: string): Promise<void> {
<<<<<<< HEAD
		if (!this.xterm) {
			return;
		}
		const runRecentStorageKey = `${TerminalStorageKeys.PinnedRecentCommandsPrefix}.${this._shellType}`;
		let placeholder: string;
		type Item = IQuickPickItem & { command?: ITerminalCommand; rawLabel: string };
		let items: (Item | IQuickPickItem & { rawLabel: string } | IQuickPickSeparator)[] = [];
		const commandMap: Set<string> = new Set();

		const removeFromCommandHistoryButton: IQuickInputButton = {
			iconClass: ThemeIcon.asClassName(Codicon.close),
			tooltip: nls.localize('removeCommand', "Remove from Command History")
		};

		const commandOutputButton: IQuickInputButton = {
			iconClass: ThemeIcon.asClassName(Codicon.output),
			tooltip: nls.localize('viewCommandOutput', "View Command Output"),
			alwaysVisible: false
		};

		if (type === 'command') {
			placeholder = isMacintosh ? nls.localize('selectRecentCommandMac', 'Select a command to run (hold Option-key to edit the command)') : nls.localize('selectRecentCommand', 'Select a command to run (hold Alt-key to edit the command)');
			const cmdDetection = this.capabilities.get(TerminalCapability.CommandDetection);
			const commands = cmdDetection?.commands;
			// Current session history
			const executingCommand = cmdDetection?.executingCommand;
			if (executingCommand) {
				commandMap.add(executingCommand);
			}
			function formatLabel(label: string) {
				return label
					// Replace new lines with "enter" symbol
					.replace(/\r?\n/g, '\u23CE')
					// Replace 3 or more spaces with midline horizontal ellipsis which looks similar
					// to whitespace in the editor
					.replace(/\s\s\s+/g, '\u22EF');
			}
			if (commands && commands.length > 0) {
				for (const entry of commands) {
					// Trim off any whitespace and/or line endings, replace new lines with the
					// Downwards Arrow with Corner Leftwards symbol
					const label = entry.command.trim();
					if (label.length === 0 || commandMap.has(label)) {
						continue;
					}
					let description = collapseTildePath(entry.cwd, this._userHome, this._processManager?.os === OperatingSystem.Windows ? '\\' : '/');
					if (entry.exitCode) {
						// Since you cannot get the last command's exit code on pwsh, just whether it failed
						// or not, -1 is treated specially as simply failed
						if (entry.exitCode === -1) {
							description += ' failed';
						} else {
							description += ` exitCode: ${entry.exitCode}`;
						}
					}
					description = description.trim();
					const buttons: IQuickInputButton[] = [commandOutputButton];
					// Merge consecutive commands
					const lastItem = items.length > 0 ? items[items.length - 1] : undefined;
					if (lastItem?.type !== 'separator' && lastItem?.label === label) {
						lastItem.id = entry.timestamp.toString();
						lastItem.description = description;
						continue;
					}
					items.push({
						label: formatLabel(label),
						rawLabel: label,
						description,
						id: entry.timestamp.toString(),
						command: entry,
						buttons: entry.hasOutput() ? buttons : undefined
					});
					commandMap.add(label);
				}
				items = items.reverse();
			}
			if (executingCommand) {
				items.unshift({
					label: formatLabel(executingCommand),
					rawLabel: executingCommand,
					description: cmdDetection.cwd
				});
			}
			if (items.length > 0) {
				items.unshift({ type: 'separator', label: terminalStrings.currentSessionCategory });
			}

			// Gather previous session history
			const history = this._scopedInstantiationService.invokeFunction(getCommandHistory);
			const previousSessionItems: (IQuickPickItem & { rawLabel: string })[] = [];
			for (const [label, info] of history.entries) {
				// Only add previous session item if it's not in this session
				if (!commandMap.has(label) && info.shellType === this.shellType) {
					previousSessionItems.unshift({
						label: formatLabel(label),
						rawLabel: label,
						buttons: [removeFromCommandHistoryButton]
					});
					commandMap.add(label);
				}
			}

			if (previousSessionItems.length > 0) {
				items.push(
					{ type: 'separator', label: terminalStrings.previousSessionCategory },
					...previousSessionItems
				);
			}

			// Gather shell file history
			const shellFileHistory = await this._scopedInstantiationService.invokeFunction(getShellFileHistory, this._shellType);
			const dedupedShellFileItems: (IQuickPickItem & { rawLabel: string })[] = [];
			for (const label of shellFileHistory) {
				if (!commandMap.has(label)) {
					dedupedShellFileItems.unshift({
						label: formatLabel(label),
						rawLabel: label
					});
				}
			}
			if (dedupedShellFileItems.length > 0) {
				items.push(
					{ type: 'separator', label: nls.localize('shellFileHistoryCategory', '{0} history', this._shellType) },
					...dedupedShellFileItems
				);
			}
		} else {
			placeholder = isMacintosh
				? nls.localize('selectRecentDirectoryMac', 'Select a directory to go to (hold Option-key to edit the command)')
				: nls.localize('selectRecentDirectory', 'Select a directory to go to (hold Alt-key to edit the command)');
			const cwds = this.capabilities.get(TerminalCapability.CwdDetection)?.cwds || [];
			if (cwds && cwds.length > 0) {
				for (const label of cwds) {
					items.push({ label, rawLabel: label });
				}
				items = items.reverse();
				items.unshift({ type: 'separator', label: terminalStrings.currentSessionCategory });
			}

			// Gather previous session history
			const history = this._scopedInstantiationService.invokeFunction(getDirectoryHistory);
			const previousSessionItems: (IQuickPickItem & { rawLabel: string })[] = [];
			// Only add previous session item if it's not in this session and it matches the remote authority
			for (const [label, info] of history.entries) {
				if ((info === null || info.remoteAuthority === this.remoteAuthority) && !cwds.includes(label)) {
					previousSessionItems.unshift({
						label,
						rawLabel: label,
						buttons: [removeFromCommandHistoryButton]
					});
				}
			}
			if (previousSessionItems.length > 0) {
				items.push(
					{ type: 'separator', label: terminalStrings.previousSessionCategory },
					...previousSessionItems
				);
			}
		}
		if (items.length === 0) {
			return;
		}
		const fuzzySearchToggle = new Toggle({
			title: 'Fuzzy search',
			icon: Codicon.searchFuzzy,
			isChecked: filterMode === 'fuzzy',
			inputActiveOptionBorder: this._themeService.getColorTheme().getColor(inputActiveOptionBorder),
			inputActiveOptionForeground: this._themeService.getColorTheme().getColor(inputActiveOptionForeground),
			inputActiveOptionBackground: this._themeService.getColorTheme().getColor(inputActiveOptionBackground)
		});
		fuzzySearchToggle.onChange(() => {
			this.runRecent(type, fuzzySearchToggle.checked ? 'fuzzy' : 'contiguous', quickPick.value);
		});
		const outputProvider = this._scopedInstantiationService.createInstance(TerminalOutputProvider);
		const quickPick = this._quickInputService.createQuickPick<IQuickPickItem & { rawLabel: string }>();
		const originalItems = items;
		quickPick.items = [...originalItems];
		quickPick.sortByLabel = false;
		quickPick.placeholder = placeholder;
		quickPick.matchOnLabelMode = filterMode || 'contiguous';
		quickPick.toggles = [fuzzySearchToggle];
		quickPick.onDidTriggerItemButton(async e => {
			if (e.button === removeFromCommandHistoryButton) {
				if (type === 'command') {
					this._scopedInstantiationService.invokeFunction(getCommandHistory)?.remove(e.item.label);
				} else {
					this._scopedInstantiationService.invokeFunction(getDirectoryHistory)?.remove(e.item.label);
				}
			} else if (e.button === commandOutputButton) {
				const selectedCommand = (e.item as Item).command;
				const output = selectedCommand?.getOutput();
				if (output && selectedCommand?.command) {
					const textContent = await outputProvider.provideTextContent(URI.from(
						{
							scheme: TerminalOutputProvider.scheme,
							path: `${selectedCommand.command}... ${fromNow(selectedCommand.timestamp, true)}`,
							fragment: output,
							query: `terminal-output-${selectedCommand.timestamp}-${this.instanceId}`
						}));
					if (textContent) {
						await this._editorService.openEditor({
							resource: textContent.uri
						});
					}
				}
			}
			await this.runRecent(type, filterMode, value);
		}
=======
		return this._instantiationService.invokeFunction(
			showRunRecentQuickPick, this, this._terminalInRunCommandPicker, type, filterMode, value
>>>>>>> 968d9eda
		);
	}

	detachFromElement(): void {
		this._wrapperElement.remove();
		this._container = undefined;
	}

	attachToElement(container: HTMLElement): void {
		// The container did not change, do nothing
		if (this._container === container) {
			return;
		}

		this._attachBarrier.open();

		// The container changed, reattach
		this._container = container;
		this._container.appendChild(this._wrapperElement);
		this._container.appendChild(this.findWidget.getDomNode());
		setTimeout(() => this._initDragAndDrop(container));
	}

	/**
	 * Opens the the terminal instance inside the parent DOM element previously set with
	 * `attachToElement`, you must ensure the parent DOM element is explicitly visible before
	 * invoking this function as it performs some DOM calculations internally
	 */
	private _open(): void {
		if (!this.xterm || this.xterm.raw.element) {
			return;
		}

		if (!this._container || !this._container.isConnected) {
			throw new Error('A container element needs to be set with `attachToElement` and be part of the DOM before calling `_open`');
		}

		const xtermElement = document.createElement('div');
		this._wrapperElement.appendChild(xtermElement);

		this._container.appendChild(this._wrapperElement);
		this._container.appendChild(this.findWidget.getDomNode());

		const xterm = this.xterm;

		// Attach the xterm object to the DOM, exposing it to the smoke tests
		this._wrapperElement.xterm = xterm.raw;

		const screenElement = xterm.attachToElement(xtermElement);

		this._register(xterm.onDidChangeFindResults(() => this.findWidget.updateResultCount()));
		this._register(xterm.shellIntegration.onDidChangeStatus(() => {
			if (this.hasFocus) {
				this._setShellIntegrationContextKey();
			} else {
				this._terminalShellIntegrationEnabledContextKey.reset();
			}
		}));

		if (!xterm.raw.element || !xterm.raw.textarea) {
			throw new Error('xterm elements not set after open');
		}

		this._setAriaLabel(xterm.raw, this._instanceId, this._title);

		xterm.raw.attachCustomKeyEventHandler((event: KeyboardEvent): boolean => {
			// Disable all input if the terminal is exiting
			if (this._isExiting) {
				return false;
			}

			const standardKeyboardEvent = new StandardKeyboardEvent(event);
			const resolveResult = this._keybindingService.softDispatch(standardKeyboardEvent, standardKeyboardEvent.target);

			// Respect chords if the allowChords setting is set and it's not Escape. Escape is
			// handled specially for Zen Mode's Escape, Escape chord, plus it's important in
			// terminals generally
			const isValidChord = resolveResult?.enterChord && this._configHelper.config.allowChords && event.key !== 'Escape';
			if (this._keybindingService.inChordMode || isValidChord) {
				event.preventDefault();
				return false;
			}

			const SHOW_TERMINAL_CONFIG_PROMPT_KEY = 'terminal.integrated.showTerminalConfigPrompt';
			const EXCLUDED_KEYS = ['RightArrow', 'LeftArrow', 'UpArrow', 'DownArrow', 'Space', 'Meta', 'Control', 'Shift', 'Alt', '', 'Delete', 'Backspace', 'Tab'];

			// only keep track of input if prompt hasn't already been shown
			if (this._storageService.getBoolean(SHOW_TERMINAL_CONFIG_PROMPT_KEY, StorageScope.APPLICATION, true) &&
				!EXCLUDED_KEYS.includes(event.key) &&
				!event.ctrlKey &&
				!event.shiftKey &&
				!event.altKey) {
				this._hasHadInput = true;
			}

			// for keyboard events that resolve to commands described
			// within commandsToSkipShell, either alert or skip processing by xterm.js
			if (resolveResult && resolveResult.commandId && this._skipTerminalCommands.some(k => k === resolveResult.commandId) && !this._configHelper.config.sendKeybindingsToShell) {
				// don't alert when terminal is opened or closed
				if (this._storageService.getBoolean(SHOW_TERMINAL_CONFIG_PROMPT_KEY, StorageScope.APPLICATION, true) &&
					this._hasHadInput &&
					!TERMINAL_CREATION_COMMANDS.includes(resolveResult.commandId)) {
					this._notificationService.prompt(
						Severity.Info,
						nls.localize('keybindingHandling', "Some keybindings don't go to the terminal by default and are handled by {0} instead.", this._productService.nameLong),
						[
							{
								label: nls.localize('configureTerminalSettings', "Configure Terminal Settings"),
								run: () => {
									this._preferencesService.openSettings({ jsonEditor: false, query: `@id:${TerminalSettingId.CommandsToSkipShell},${TerminalSettingId.SendKeybindingsToShell},${TerminalSettingId.AllowChords}` });
								}
							} as IPromptChoice
						]
					);
					this._storageService.store(SHOW_TERMINAL_CONFIG_PROMPT_KEY, false, StorageScope.APPLICATION, StorageTarget.USER);
				}
				event.preventDefault();
				return false;
			}

			// Skip processing by xterm.js of keyboard events that match menu bar mnemonics
			if (this._configHelper.config.allowMnemonics && !isMacintosh && event.altKey) {
				return false;
			}

			// If tab focus mode is on, tab is not passed to the terminal
			if (TabFocus.getTabFocusMode() && event.keyCode === 9) {
				return false;
			}

			// Always have alt+F4 skip the terminal on Windows and allow it to be handled by the
			// system
			if (isWindows && event.altKey && event.key === 'F4' && !event.ctrlKey) {
				return false;
			}

			// Fallback to force ctrl+v to paste on browsers that do not support
			// navigator.clipboard.readText
			if (!BrowserFeatures.clipboard.readText && event.key === 'v' && event.ctrlKey) {
				return false;
			}

			return true;
		});
		this._register(dom.addDisposableListener(xterm.raw.element, 'mousedown', () => {
			// We need to listen to the mouseup event on the document since the user may release
			// the mouse button anywhere outside of _xterm.element.
			const listener = dom.addDisposableListener(document, 'mouseup', () => {
				// Delay with a setTimeout to allow the mouseup to propagate through the DOM
				// before evaluating the new selection state.
				setTimeout(() => this._refreshSelectionContextKey(), 0);
				listener.dispose();
			});
		}));
		this._register(dom.addDisposableListener(xterm.raw.element, 'touchstart', () => {
			xterm.raw.focus();
		}));

		// xterm.js currently drops selection on keyup as we need to handle this case.
		this._register(dom.addDisposableListener(xterm.raw.element, 'keyup', () => {
			// Wait until keyup has propagated through the DOM before evaluating
			// the new selection state.
			setTimeout(() => this._refreshSelectionContextKey(), 0);
		}));

		this._register(dom.addDisposableListener(xterm.raw.textarea, 'focus', () => this._setFocus(true)));
		this._register(dom.addDisposableListener(xterm.raw.textarea, 'blur', () => this._setFocus(false)));
		this._register(dom.addDisposableListener(xterm.raw.textarea, 'focusout', () => this._setFocus(false)));

		this._initDragAndDrop(this._container);

		this._widgetManager.attachToElement(screenElement);
		this._processManager.onProcessReady((e) => {
			this._linkManager?.setWidgetManager(this._widgetManager);
		});

		if (this._lastLayoutDimensions) {
			this.layout(this._lastLayoutDimensions);
		}
		this.updateConfig();

		// If IShellLaunchConfig.waitOnExit was true and the process finished before the terminal
		// panel was initialized.
		if (xterm.raw.options.disableStdin) {
			this._attachPressAnyKeyToCloseListener(xterm.raw);
		}
	}

	private _setFocus(focused?: boolean): void {
		if (focused) {
			this._terminalFocusContextKey.set(true);
			this._setShellIntegrationContextKey();
			this._onDidFocus.fire(this);
		} else {
			this.resetFocusContextKey();
			this._onDidBlur.fire(this);
			this._refreshSelectionContextKey();
		}
	}

	private _setShellIntegrationContextKey(): void {
		if (this.xterm) {
			this._terminalShellIntegrationEnabledContextKey.set(this.xterm.shellIntegration.status === ShellIntegrationStatus.VSCode);
		}
	}

	resetFocusContextKey(): void {
		this._terminalFocusContextKey.reset();
		this._terminalShellIntegrationEnabledContextKey.reset();
	}

	private _initDragAndDrop(container: HTMLElement) {
		this._dndObserver?.dispose();
		const dndController = this._scopedInstantiationService.createInstance(TerminalInstanceDragAndDropController, container);
		dndController.onDropTerminal(e => this._onRequestAddInstanceToGroup.fire(e));
		dndController.onDropFile(async path => {
			this.focus();
			await this.sendPath(path, false);
		});
		this._dndObserver = new dom.DragAndDropObserver(container, dndController);
	}

	hasSelection(): boolean {
		return this.xterm ? this.xterm.raw.hasSelection() : false;
	}

	async copySelection(asHtml?: boolean, command?: ITerminalCommand): Promise<void> {
		const xterm = await this._xtermReadyPromise;
		if (this.hasSelection() || (asHtml && command)) {
			if (asHtml) {
				const textAsHtml = await xterm.getSelectionAsHtml(command);
				function listener(e: any) {
					if (!e.clipboardData.types.includes('text/plain')) {
						e.clipboardData.setData('text/plain', command?.getOutput() ?? '');
					}
					e.clipboardData.setData('text/html', textAsHtml);
					e.preventDefault();
				}
				document.addEventListener('copy', listener);
				document.execCommand('copy');
				document.removeEventListener('copy', listener);
			} else {
				await this._clipboardService.writeText(xterm.raw.getSelection());
			}
		} else {
			this._notificationService.warn(nls.localize('terminal.integrated.copySelection.noSelection', 'The terminal has no selection to copy'));
		}
	}

	async copyLastCommandOutput(): Promise<void> {
		const commands = this.capabilities.get(TerminalCapability.CommandDetection)?.commands;
		if (!commands || commands.length === 0) {
			return;
		}
		const command = commands[commands.length - 1];
		if (!command?.hasOutput()) {
			return;
		}
		const output = command.getOutput();
		if (output) {
			await this._clipboardService.writeText(output);
		}
	}

	get selection(): string | undefined {
		return this.xterm && this.hasSelection() ? this.xterm.raw.getSelection() : undefined;
	}

	clearSelection(): void {
		this.xterm?.raw.clearSelection();
	}

	selectAll(): void {
		// Focus here to ensure the terminal context key is set
		this.xterm?.raw.focus();
		this.xterm?.raw.selectAll();
	}

	private _refreshAltBufferContextKey() {
		this._terminalAltBufferActiveContextKey.set(!!(this.xterm && this.xterm.raw.buffer.active === this.xterm.raw.buffer.alternate));
	}

	private async _shouldPasteText(text: string): Promise<boolean> {
		// Ignore check if the shell is in bracketed paste mode (ie. the shell can handle multi-line
		// text).
		if (this.xterm?.raw.modes.bracketedPasteMode) {
			return true;
		}

		const textForLines = text.split(/\r?\n/);
		// Ignore check when a command is copied with a trailing new line
		if (textForLines.length === 2 && textForLines[1].trim().length === 0) {
			return true;
		}

		// If the clipboard has only one line, no prompt will be triggered
		if (textForLines.length === 1 || !this._configurationService.getValue<boolean>(TerminalSettingId.EnableMultiLinePasteWarning)) {
			return true;
		}

		const displayItemsCount = 3;
		const maxPreviewLineLength = 30;

		let detail = nls.localize('preview', "Preview:");
		for (let i = 0; i < Math.min(textForLines.length, displayItemsCount); i++) {
			const line = textForLines[i];
			const cleanedLine = line.length > maxPreviewLineLength ? `${line.slice(0, maxPreviewLineLength)}…` : line;
			detail += `\n${cleanedLine}`;
		}

		if (textForLines.length > displayItemsCount) {
			detail += `\n…`;
		}

		const confirmation = await this._dialogService.confirm({
			type: 'question',
			message: nls.localize('confirmMoveTrashMessageFilesAndDirectories', "Are you sure you want to paste {0} lines of text into the terminal?", textForLines.length),
			detail,
			primaryButton: nls.localize({ key: 'multiLinePasteButton', comment: ['&& denotes a mnemonic'] }, "&&Paste"),
			checkbox: {
				label: nls.localize('doNotAskAgain', "Do not ask me again")
			}
		});

		if (confirmation.confirmed && confirmation.checkboxChecked) {
			await this._configurationService.updateValue(TerminalSettingId.EnableMultiLinePasteWarning, false);
		}

		return confirmation.confirmed;
	}

	override dispose(reason?: TerminalExitReason): void {
		this._logService.trace(`terminalInstance#dispose (instanceId: ${this.instanceId})`);
		dispose(this._linkManager);
		this._linkManager = undefined;
		dispose(this._widgetManager);
		dispose(this.findWidget);

		if (this.xterm?.raw.element) {
			this._hadFocusOnExit = this.hasFocus;
		}
		if (this._wrapperElement.xterm) {
			this._wrapperElement.xterm = undefined;
		}
		if (this._horizontalScrollbar) {
			this._horizontalScrollbar.dispose();
			this._horizontalScrollbar = undefined;
		}
		this.xterm?.dispose();

		// HACK: Workaround for Firefox bug https://bugzilla.mozilla.org/show_bug.cgi?id=559561,
		// as 'blur' event in xterm.raw.textarea is not triggered on xterm.dispose()
		// See https://github.com/microsoft/vscode/issues/138358
		if (isFirefox) {
			this.resetFocusContextKey();
			this._terminalHasTextContextKey.reset();
			this._onDidBlur.fire(this);
		}

		if (this._pressAnyKeyToCloseListener) {
			this._pressAnyKeyToCloseListener.dispose();
			this._pressAnyKeyToCloseListener = undefined;
		}

		if (this._exitReason === undefined) {
			this._exitReason = reason ?? TerminalExitReason.Unknown;
		}

		this._processManager.dispose();
		// Process manager dispose/shutdown doesn't fire process exit, trigger with undefined if it
		// hasn't happened yet
		this._onProcessExit(undefined);

		if (!this._isDisposed) {
			this._isDisposed = true;
			this._onDisposed.fire(this);
		}
		super.dispose();
	}

	async detachProcessAndDispose(reason: TerminalExitReason): Promise<void> {
		// Detach the process and dispose the instance, without the instance dispose the terminal
		// won't go away. Force persist if the detach was requested by the user (not shutdown).
		await this._processManager.detachFromProcess(reason === TerminalExitReason.User);
		this.dispose(reason);
	}

	focus(force?: boolean): void {
		this._refreshAltBufferContextKey();
		if (!this.xterm) {
			return;
		}
		const selection = window.getSelection();
		if (!selection) {
			return;
		}
		const text = selection.toString();
		if (!text || force) {
			this.xterm.raw.focus();
		}
	}

	async focusWhenReady(force?: boolean): Promise<void> {
		await this._xtermReadyPromise;
		await this._attachBarrier.wait();
		this.focus(force);
	}

	async paste(): Promise<void> {
		if (!this.xterm) {
			return;
		}

		const currentText: string = await this._clipboardService.readText();
		if (!await this._shouldPasteText(currentText)) {
			return;
		}

		this.focus();
		this.xterm.raw.paste(currentText);
	}

	async pasteSelection(): Promise<void> {
		if (!this.xterm) {
			return;
		}

		const currentText: string = await this._clipboardService.readText('selection');
		if (!await this._shouldPasteText(currentText)) {
			return;
		}

		this.focus();
		this.xterm.raw.paste(currentText);
	}

	async sendText(text: string, addNewLine: boolean, bracketedPasteMode?: boolean): Promise<void> {
		// Apply bracketed paste sequences if the terminal has the mode enabled, this will prevent
		// the text from triggering keybindings and ensure new lines are handled properly
		if (bracketedPasteMode && this.xterm?.raw.modes.bracketedPasteMode) {
			text = `\x1b[200~${text}\x1b[201~`;
		}

		// Normalize line endings to 'enter' press.
		text = text.replace(/\r?\n/g, '\r');
		if (addNewLine && text[text.length - 1] !== '\r') {
			text += '\r';
		}

		// Send it to the process
		await this._processManager.write(text);
		this._onDidInputData.fire(this);
		this.xterm?.scrollToBottom();
	}

	async sendPath(originalPath: string, addNewLine: boolean): Promise<void> {
		return this.sendText(await this.preparePathForShell(originalPath), addNewLine);
	}

	preparePathForShell(originalPath: string): Promise<string> {
		return preparePathForShell(originalPath, this.shellLaunchConfig.executable, this.title, this.shellType, this._processManager.backend, this._processManager.os);
	}

	setVisible(visible: boolean): void {
		this._isVisible = visible;
		this._wrapperElement.classList.toggle('active', visible);
		if (visible && this.xterm) {
			this._open();
			// Resize to re-evaluate dimensions, this will ensure when switching to a terminal it is
			// using the most up to date dimensions (eg. when terminal is created in the background
			// using cached dimensions of a split terminal).
			this._resize();
			// Trigger a forced refresh of the viewport to sync the viewport and scroll bar. This is
			// necessary if the number of rows in the terminal has decreased while it was in the
			// background since scrollTop changes take no effect but the terminal's position does
			// change since the number of visible rows decreases.
			// This can likely be removed after https://github.com/xtermjs/xterm.js/issues/291 is
			// fixed upstream.
			this.xterm.forceRefresh();
		}
	}

	scrollDownLine(): void {
		this.xterm?.scrollDownLine();
	}

	scrollDownPage(): void {
		this.xterm?.scrollDownPage();
	}

	scrollToBottom(): void {
		this.xterm?.scrollToBottom();
	}

	scrollUpLine(): void {
		this.xterm?.scrollUpLine();
	}

	scrollUpPage(): void {
		this.xterm?.scrollUpPage();
	}

	scrollToTop(): void {
		this.xterm?.scrollToTop();
	}

	clearBuffer(): void {
		this.xterm?.clearBuffer();
	}

	private _refreshSelectionContextKey() {
		const isActive = !!this._viewsService.getActiveViewWithId(TERMINAL_VIEW_ID);
		let isEditorActive = false;
		const editor = this._editorService.activeEditor;
		if (editor) {
			isEditorActive = editor instanceof TerminalEditorInput;
		}
		this._terminalHasTextContextKey.set((isActive || isEditorActive) && this.hasSelection());
	}

	protected _createProcessManager(): TerminalProcessManager {
		let deserializedCollections: ReadonlyMap<string, IEnvironmentVariableCollection> | undefined;
		if (this.shellLaunchConfig.attachPersistentProcess?.environmentVariableCollections) {
			deserializedCollections = deserializeEnvironmentVariableCollections(this.shellLaunchConfig.attachPersistentProcess.environmentVariableCollections);
		}
		const processManager = this._scopedInstantiationService.createInstance(TerminalProcessManager, this._instanceId, this._configHelper, this.shellLaunchConfig?.cwd, deserializedCollections);
		this.capabilities.add(processManager.capabilities);
		processManager.onProcessReady(async (e) => {
			this._onProcessIdReady.fire(this);
			this._initialCwd = await this.getInitialCwd();
			// Set the initial name based on the _resolved_ shell launch config, this will also
			// ensure the resolved icon gets shown
			if (!this._labelComputer) {
				this._labelComputer = this._register(new TerminalLabelComputer(this._configHelper, this, this._workspaceContextService));
				this._labelComputer.onDidChangeLabel(e => {
					this._title = e.title;
					this._description = e.description;
					this._onTitleChanged.fire(this);
				});
			}
			if (this._shellLaunchConfig.name) {
				this.refreshTabLabels(this._shellLaunchConfig.name, TitleEventSource.Api);
			} else {
				// Listen to xterm.js' sequence title change event, trigger this async to ensure
				// _xtermReadyPromise is ready constructed since this is called from the ctor
				setTimeout(() => {
					this._xtermReadyPromise.then(xterm => {
						this._messageTitleDisposable = xterm.raw.onTitleChange(e => this._onTitleChange(e));
					});
				});
				this.refreshTabLabels(this._shellLaunchConfig.executable, TitleEventSource.Process);
			}
		});
		processManager.onProcessExit(exitCode => this._onProcessExit(exitCode));
		processManager.onDidChangeProperty(({ type, value }) => {
			switch (type) {
				case ProcessPropertyType.Cwd:
					this._cwd = value;
					this._labelComputer?.refreshLabel();
					break;
				case ProcessPropertyType.InitialCwd:
					this._initialCwd = value;
					this._cwd = this._initialCwd;
					this.refreshTabLabels(this.title, TitleEventSource.Config);
					break;
				case ProcessPropertyType.Title:
					this.refreshTabLabels(value ? value : '', TitleEventSource.Process);
					break;
				case ProcessPropertyType.OverrideDimensions:
					this.setOverrideDimensions(value, true);
					break;
				case ProcessPropertyType.ResolvedShellLaunchConfig:
					this._setResolvedShellLaunchConfig(value);
					break;
				case ProcessPropertyType.ShellType:
					this.setShellType(value);
					break;
				case ProcessPropertyType.HasChildProcesses:
					this._onDidChangeHasChildProcesses.fire(value);
					break;
				case ProcessPropertyType.UsedShellIntegrationInjection:
					this._usedShellIntegrationInjection = true;
					break;
			}
		});

		processManager.onProcessData(ev => {
			this._initialDataEvents?.push(ev.data);
			this._onData.fire(ev.data);
		});
		processManager.onEnvironmentVariableInfoChanged(e => this._onEnvironmentVariableInfoChanged(e));
		processManager.onPtyDisconnect(() => {
			if (this.xterm) {
				this.xterm.raw.options.disableStdin = true;
			}
			this.statusList.add({
				id: TerminalStatus.Disconnected,
				severity: Severity.Error,
				icon: Codicon.debugDisconnect,
				tooltip: nls.localize('disconnectStatus', "Lost connection to process")
			});
		});
		processManager.onPtyReconnect(() => {
			if (this.xterm) {
				this.xterm.raw.options.disableStdin = false;
			}
			this.statusList.remove(TerminalStatus.Disconnected);
		});

		return processManager;
	}

	private async _createProcess(): Promise<void> {
		if (this._isDisposed) {
			return;
		}
		const activeWorkspaceRootUri = this._historyService.getLastActiveWorkspaceRoot(Schemas.file);
		if (activeWorkspaceRootUri) {
			const trusted = await this._trust();
			if (!trusted) {
				this._onProcessExit({ message: nls.localize('workspaceNotTrustedCreateTerminal', "Cannot launch a terminal process in an untrusted workspace") });
			}
		} else if (this._cwd && this._userHome && this._cwd !== this._userHome) {
			// something strange is going on if cwd is not userHome in an empty workspace
			this._onProcessExit({
				message: nls.localize('workspaceNotTrustedCreateTerminalCwd', "Cannot launch a terminal process in an untrusted workspace with cwd {0} and userHome {1}", this._cwd, this._userHome)
			});
		}

		// Re-evaluate dimensions if the container has been set since the xterm instance was created
		if (this._container && this._cols === 0 && this._rows === 0) {
			this._initDimensions();
			this.xterm?.raw.resize(this._cols || Constants.DefaultCols, this._rows || Constants.DefaultRows);
		}
		const originalIcon = this.shellLaunchConfig.icon;
		await this._processManager.createProcess(this._shellLaunchConfig, this._cols || Constants.DefaultCols, this._rows || Constants.DefaultRows, this._accessibilityService.isScreenReaderOptimized()).then(error => {
			if (error) {
				this._onProcessExit(error);
			}
		});
		if (this.xterm?.shellIntegration) {
			this.capabilities.add(this.xterm?.shellIntegration.capabilities);
		}
		if (originalIcon !== this.shellLaunchConfig.icon || this.shellLaunchConfig.color) {
			this._icon = this._shellLaunchConfig.attachPersistentProcess?.icon || this._shellLaunchConfig.icon;
			this._onIconChanged.fire(this);
		}
	}

	public registerMarker(): IMarker | undefined {
		return this.xterm?.raw.registerMarker();
	}

	public addGenericMark(marker: IMarker, genericMarkProperties: IGenericMarkProperties): void {
		this.xterm?.addDecoration(marker, genericMarkProperties);
	}

	private _onProcessData(ev: IProcessDataEvent): void {
		const messageId = ++this._latestXtermWriteData;
		if (ev.trackCommit) {
			ev.writePromise = new Promise<void>(r => {
				this.xterm?.raw.write(ev.data, () => {
					this._latestXtermParseData = messageId;
					this._processManager.acknowledgeDataEvent(ev.data.length);
					r();
				});
			});
		} else {
			this.xterm?.raw.write(ev.data, () => {
				this._latestXtermParseData = messageId;
				this._processManager.acknowledgeDataEvent(ev.data.length);
			});
		}
	}

	/**
	 * Called when either a process tied to a terminal has exited or when a terminal renderer
	 * simulates a process exiting (e.g. custom execution task).
	 * @param exitCode The exit code of the process, this is undefined when the terminal was exited
	 * through user action.
	 */
	private async _onProcessExit(exitCodeOrError?: number | ITerminalLaunchError): Promise<void> {
		// Prevent dispose functions being triggered multiple times
		if (this._isExiting) {
			return;
		}
		const parsedExitResult = parseExitResult(exitCodeOrError, this.shellLaunchConfig, this._processManager.processState, this._initialCwd);

		if (this._usedShellIntegrationInjection && this._processManager.processState === ProcessState.KilledDuringLaunch && parsedExitResult?.code !== 0) {
			this._relaunchWithShellIntegrationDisabled(parsedExitResult?.message);
			this._onExit.fire(exitCodeOrError);
			return;
		}

		this._isExiting = true;

		await this._flushXtermData();
		this._logService.debug(`Terminal process exit (instanceId: ${this.instanceId}) with code ${this._exitCode}`);

		this._exitCode = parsedExitResult?.code;
		const exitMessage = parsedExitResult?.message;

		this._logService.debug(`Terminal process exit (instanceId: ${this.instanceId}) state ${this._processManager.processState}`);

		// Only trigger wait on exit when the exit was *not* triggered by the
		// user (via the `workbench.action.terminal.kill` command).
		const waitOnExit = this.waitOnExit;
		if (waitOnExit && this._processManager.processState !== ProcessState.KilledByUser) {
			this._xtermReadyPromise.then(xterm => {
				if (exitMessage) {
					xterm.raw.write(formatMessageForTerminal(exitMessage));
				}
				switch (typeof waitOnExit) {
					case 'string':
						xterm.raw.write(formatMessageForTerminal(waitOnExit, { excludeLeadingNewLine: true }));
						break;
					case 'function':
						if (this.exitCode !== undefined) {
							xterm.raw.write(formatMessageForTerminal(waitOnExit(this.exitCode), { excludeLeadingNewLine: true }));
						}
						break;
				}
				// Disable all input if the terminal is exiting and listen for next keypress
				xterm.raw.options.disableStdin = true;
				if (xterm.raw.textarea) {
					this._attachPressAnyKeyToCloseListener(xterm.raw);
				}
			});
		} else {
			this.dispose(TerminalExitReason.Process);
			if (exitMessage) {
				const failedDuringLaunch = this._processManager.processState === ProcessState.KilledDuringLaunch;
				if (failedDuringLaunch || this._configHelper.config.showExitAlert) {
					// Always show launch failures
					this._notificationService.notify({
						message: exitMessage,
						severity: Severity.Error,
						actions: { primary: [this._scopedInstantiationService.createInstance(TerminalLaunchHelpAction)] }
					});
				} else {
					// Log to help surface the error in case users report issues with showExitAlert
					// disabled
					this._logService.warn(exitMessage);
				}
			}
		}

		// First onExit to consumers, this can happen after the terminal has already been disposed.
		this._onExit.fire(exitCodeOrError);

		// Dispose of the onExit event if the terminal will not be reused again
		if (this._isDisposed) {
			this._onExit.dispose();
		}
	}

	private _relaunchWithShellIntegrationDisabled(exitMessage: string | undefined): void {
		this._shellLaunchConfig.ignoreShellIntegration = true;
		this.relaunch();
		this.statusList.add({
			id: TerminalStatus.ShellIntegrationAttentionNeeded,
			severity: Severity.Warning,
			icon: Codicon.warning,
			tooltip: (`${exitMessage} ` ?? '') + nls.localize('launchFailed.exitCodeOnlyShellIntegration', 'Disabling shell integration in user settings might help.'),
			hoverActions: [{
				commandId: TerminalCommandId.ShellIntegrationLearnMore,
				label: nls.localize('shellIntegration.learnMore', "Learn more about shell integration"),
				run: () => {
					this._openerService.open('https://code.visualstudio.com/docs/editor/integrated-terminal#_shell-integration');
				}
			}, {
				commandId: 'workbench.action.openSettings',
				label: nls.localize('shellIntegration.openSettings', "Open user settings"),
				run: () => {
					this._commandService.executeCommand('workbench.action.openSettings', 'terminal.integrated.shellIntegration.enabled');
				}
			}]
		});
		this._telemetryService.publicLog2<{}, { owner: 'meganrogge'; comment: 'Indicates the process exited when created with shell integration args' }>('terminal/shellIntegrationFailureProcessExit');
	}

	/**
	 * Ensure write calls to xterm.js have finished before resolving.
	 */
	private _flushXtermData(): Promise<void> {
		if (this._latestXtermWriteData === this._latestXtermParseData) {
			return Promise.resolve();
		}
		let retries = 0;
		return new Promise<void>(r => {
			const interval = setInterval(() => {
				if (this._latestXtermWriteData === this._latestXtermParseData || ++retries === 5) {
					clearInterval(interval);
					r();
				}
			}, 20);
		});
	}

	private _attachPressAnyKeyToCloseListener(xterm: XTermTerminal) {
		if (xterm.textarea && !this._pressAnyKeyToCloseListener) {
			this._pressAnyKeyToCloseListener = dom.addDisposableListener(xterm.textarea, 'keypress', (event: KeyboardEvent) => {
				if (this._pressAnyKeyToCloseListener) {
					this._pressAnyKeyToCloseListener.dispose();
					this._pressAnyKeyToCloseListener = undefined;
					this.dispose(TerminalExitReason.Process);
					event.preventDefault();
				}
			});
		}
	}

	private _writeInitialText(xterm: XtermTerminal, callback?: () => void): void {
		if (!this._shellLaunchConfig.initialText) {
			callback?.();
			return;
		}
		const text = typeof this._shellLaunchConfig.initialText === 'string'
			? this._shellLaunchConfig.initialText
			: this._shellLaunchConfig.initialText?.text;
		if (typeof this._shellLaunchConfig.initialText === 'string') {
			xterm.raw.writeln(text, callback);
		} else {
			if (this._shellLaunchConfig.initialText.trailingNewLine) {
				xterm.raw.writeln(text, callback);
			} else {
				xterm.raw.write(text, callback);
			}
		}
	}

	async reuseTerminal(shell: IShellLaunchConfig, reset: boolean = false): Promise<void> {
		// Unsubscribe any key listener we may have.
		this._pressAnyKeyToCloseListener?.dispose();
		this._pressAnyKeyToCloseListener = undefined;

		const xterm = this.xterm;
		if (xterm) {
			if (!reset) {
				// Ensure new processes' output starts at start of new line
				await new Promise<void>(r => xterm.raw.write('\n\x1b[G', r));
			}

			// Print initialText if specified
			if (shell.initialText) {
				await new Promise<void>(r => this._writeInitialText(xterm, r));
			}

			// Clean up waitOnExit state
			if (this._isExiting && this._shellLaunchConfig.waitOnExit) {
				xterm.raw.options.disableStdin = false;
				this._isExiting = false;
			}
			if (reset) {
				xterm.clearDecorations();
			}
		}

		// Dispose the environment info widget if it exists
		this.statusList.remove(TerminalStatus.RelaunchNeeded);
		this._environmentInfo?.disposable.dispose();
		this._environmentInfo = undefined;

		if (!reset) {
			// HACK: Force initialText to be non-falsy for reused terminals such that the
			// conptyInheritCursor flag is passed to the node-pty, this flag can cause a Window to stop
			// responding in Windows 10 1903 so we only want to use it when something is definitely written
			// to the terminal.
			shell.initialText = ' ';
		}

		// Set the new shell launch config
		this._shellLaunchConfig = shell; // Must be done before calling _createProcess()
		await this._processManager.relaunch(this._shellLaunchConfig, this._cols || Constants.DefaultCols, this._rows || Constants.DefaultRows, this._accessibilityService.isScreenReaderOptimized(), reset).then(error => {
			if (error) {
				this._onProcessExit(error);
			}
		});

		this._xtermTypeAheadAddon?.reset();
	}

	async setEscapeSequenceLogging(enable: boolean): Promise<void> {
		const xterm = await this._xtermReadyPromise;
		xterm.raw.options.logLevel = enable ? 'debug' : 'info';
	}

	@debounce(1000)
	relaunch(): void {
		this.reuseTerminal(this._shellLaunchConfig, true);
	}

	private _onTitleChange(title: string): void {
		if (this.isTitleSetByProcess) {
			this.refreshTabLabels(title, TitleEventSource.Sequence);
		}
	}

	private async _trust(): Promise<boolean> {
		return (await this._workspaceTrustRequestService.requestWorkspaceTrust(
			{
				message: nls.localize('terminal.requestTrust', "Creating a terminal process requires executing code")
			})) === true;
	}

	private _onKey(key: string, ev: KeyboardEvent): void {
		const event = new StandardKeyboardEvent(ev);

		if (event.equals(KeyCode.Enter)) {
			this._updateProcessCwd();
		}
	}

	private async _onSelectionChange(): Promise<void> {
		if (this._configurationService.getValue(TerminalSettingId.CopyOnSelection)) {
			if (this.hasSelection()) {
				await this.copySelection();
			}
		}
	}

	@debounce(2000)
	private async _updateProcessCwd(): Promise<void> {
		if (this._isDisposed || this.shellLaunchConfig.customPtyImplementation) {
			return;
		}
		// reset cwd if it has changed, so file based url paths can be resolved
		try {
			const cwd = await this.refreshProperty(ProcessPropertyType.Cwd);
			if (typeof cwd !== 'string') {
				throw new Error(`cwd is not a string ${cwd}`);
			}
		} catch (e: unknown) {
			// Swallow this as it means the process has been killed
			if (e instanceof Error && e.message === 'Cannot refresh property when process is not set') {
				return;
			}
			throw e;
		}
	}

	updateConfig(): void {
		this._setCommandsToSkipShell(this._configHelper.config.commandsToSkipShell);
		this._refreshEnvironmentVariableInfoWidgetState(this._processManager.environmentVariableInfo);
	}

	private async _updateUnicodeVersion(): Promise<void> {
		this._processManager.setUnicodeVersion(this._configHelper.config.unicodeVersion);
	}

	updateAccessibilitySupport(): void {
		const isEnabled = this._accessibilityService.isScreenReaderOptimized();
		if (isEnabled) {
			this._navigationModeAddon = new NavigationModeAddon(this._terminalA11yTreeFocusContextKey, this._navigationModeActiveContextKey);
			this.xterm!.raw.loadAddon(this._navigationModeAddon);
		} else {
			this._navigationModeAddon?.dispose();
			this._navigationModeAddon = undefined;
		}
		this.xterm!.raw.options.screenReaderMode = isEnabled;
	}

	private _setCommandsToSkipShell(commands: string[]): void {
		const excludeCommands = commands.filter(command => command[0] === '-').map(command => command.slice(1));
		this._skipTerminalCommands = DEFAULT_COMMANDS_TO_SKIP_SHELL.filter(defaultCommand => {
			return excludeCommands.indexOf(defaultCommand) === -1;
		}).concat(commands);
	}

	layout(dimension: dom.Dimension): void {
		this._lastLayoutDimensions = dimension;
		if (this.disableLayout) {
			return;
		}

		// Don't layout if dimensions are invalid (eg. the container is not attached to the DOM or
		// if display: none
		if (dimension.width <= 0 || dimension.height <= 0) {
			return;
		}

		// Evaluate columns and rows, exclude the wrapper element's margin
		const terminalWidth = this._evaluateColsAndRows(dimension.width, dimension.height);
		if (!terminalWidth) {
			return;
		}

		this._resize();
		this.findWidget.layout(dimension.width);

		// Signal the container is ready
		this._containerReadyBarrier.open();
	}

	@debounce(50)
	private async _resize(): Promise<void> {
		this._resizeNow(false);
	}

	private async _resizeNow(immediate: boolean): Promise<void> {
		let cols = this.cols;
		let rows = this.rows;

		if (this.xterm) {
			// Only apply these settings when the terminal is visible so that
			// the characters are measured correctly.
			if (this._isVisible && this._layoutSettingsChanged) {
				const font = this.xterm.getFont();
				const config = this._configHelper.config;
				this.xterm.raw.options.letterSpacing = font.letterSpacing;
				this.xterm.raw.options.lineHeight = font.lineHeight;
				this.xterm.raw.options.fontSize = font.fontSize;
				this.xterm.raw.options.fontFamily = font.fontFamily;
				this.xterm.raw.options.fontWeight = config.fontWeight;
				this.xterm.raw.options.fontWeightBold = config.fontWeightBold;

				// Any of the above setting changes could have changed the dimensions of the
				// terminal, re-evaluate now.
				this._initDimensions();
				cols = this.cols;
				rows = this.rows;

				this._layoutSettingsChanged = false;
			}

			if (isNaN(cols) || isNaN(rows)) {
				return;
			}

			if (cols !== this.xterm.raw.cols || rows !== this.xterm.raw.rows) {
				if (this._fixedRows || this._fixedCols) {
					await this.updateProperty(ProcessPropertyType.FixedDimensions, { cols: this._fixedCols, rows: this._fixedRows });
				}
				this._onDimensionsChanged.fire();
			}

			this.xterm.raw.resize(cols, rows);
			TerminalInstance._lastKnownGridDimensions = { cols, rows };

			if (this._isVisible) {
				this.xterm.forceUnpause();
			}
		}

		if (immediate) {
			// do not await, call setDimensions synchronously
			this._processManager.setDimensions(cols, rows, true);
		} else {
			await this._processManager.setDimensions(cols, rows);
		}
	}

	setShellType(shellType: TerminalShellType) {
		this._shellType = shellType;
		if (shellType) {
			this._terminalShellTypeContextKey.set(shellType?.toString());
		}
	}

	private _setAriaLabel(xterm: XTermTerminal | undefined, terminalId: number, title: string | undefined): void {
		if (xterm && xterm.textarea) {
			let label: string;
			if (title && title.length > 0) {
				label = nls.localize('terminalTextBoxAriaLabelNumberAndTitle', "Terminal {0}, {1}", terminalId, title);
			} else {
				label = nls.localize('terminalTextBoxAriaLabel', "Terminal {0}", terminalId);
			}
			const navigateUpKeybinding = this._keybindingService.lookupKeybinding(TerminalCommandId.NavigationModeFocusPrevious)?.getLabel();
			const navigateDownKeybinding = this._keybindingService.lookupKeybinding(TerminalCommandId.NavigationModeFocusNext)?.getLabel();
			if (navigateUpKeybinding && navigateDownKeybinding) {
				label += `\n${nls.localize('terminalNavigationMode', "Use {0} and {1} to navigate the terminal buffer", navigateUpKeybinding, navigateDownKeybinding)}`;
			}
			xterm.textarea.setAttribute('aria-label', label);
		}
	}

	refreshTabLabels(title: string | undefined, eventSource: TitleEventSource): void {
		const reset = !title;
		title = this._updateTitleProperties(title, eventSource);
		const titleChanged = title !== this._title;
		this._title = title;
		this._labelComputer?.refreshLabel(reset);
		this._setAriaLabel(this.xterm?.raw, this._instanceId, this._title);

		if (this._titleReadyComplete) {
			this._titleReadyComplete(title);
			this._titleReadyComplete = undefined;
		}

		if (titleChanged) {
			this._onTitleChanged.fire(this);
		}
	}

	private _updateTitleProperties(title: string | undefined, eventSource: TitleEventSource): string {
		if (!title) {
			return this._processName;
		}
		switch (eventSource) {
			case TitleEventSource.Process:
				if (this._processManager.os === OperatingSystem.Windows) {
					// Extract the file name without extension
					title = path.win32.parse(title).name;
				} else {
					const firstSpaceIndex = title.indexOf(' ');
					if (title.startsWith('/')) {
						title = path.basename(title);
					} else if (firstSpaceIndex > -1) {
						title = title.substring(0, firstSpaceIndex);
					}
				}
				this._processName = title;
				break;
			case TitleEventSource.Api:
				// If the title has not been set by the API or the rename command, unregister the handler that
				// automatically updates the terminal name
				this._staticTitle = title;
				dispose(this._messageTitleDisposable);
				this._messageTitleDisposable = undefined;
				break;
			case TitleEventSource.Sequence:
				// On Windows, some shells will fire this with the full path which we want to trim
				// to show just the file name. This should only happen if the title looks like an
				// absolute Windows file path
				this._sequence = title;
				if (this._processManager.os === OperatingSystem.Windows) {
					if (title.match(/^[a-zA-Z]:\\.+\.[a-zA-Z]{1,3}/)) {
						title = path.win32.parse(title).name;
						this._sequence = title;
					} else {
						this._sequence = undefined;
					}
				}
				break;
		}
		this._titleSource = eventSource;
		return title;
	}

	waitForTitle(): Promise<string> {
		return this._titleReadyPromise;
	}

	setOverrideDimensions(dimensions: ITerminalDimensionsOverride | undefined, immediate: boolean = false): void {
		if (this._dimensionsOverride && this._dimensionsOverride.forceExactSize && !dimensions && this._rows === 0 && this._cols === 0) {
			// this terminal never had a real size => keep the last dimensions override exact size
			this._cols = this._dimensionsOverride.cols;
			this._rows = this._dimensionsOverride.rows;
		}
		this._dimensionsOverride = dimensions;
		if (immediate) {
			this._resizeNow(true);
		} else {
			this._resize();
		}
	}

	async setFixedDimensions(): Promise<void> {
		const cols = await this._quickInputService.input({
			title: nls.localize('setTerminalDimensionsColumn', "Set Fixed Dimensions: Column"),
			placeHolder: 'Enter a number of columns or leave empty for automatic width',
			validateInput: async (text) => text.length > 0 && !text.match(/^\d+$/) ? { content: 'Enter a number or leave empty size automatically', severity: Severity.Error } : undefined
		});
		if (cols === undefined) {
			return;
		}
		this._fixedCols = this._parseFixedDimension(cols);
		this._labelComputer?.refreshLabel();
		this._terminalHasFixedWidth.set(!!this._fixedCols);
		const rows = await this._quickInputService.input({
			title: nls.localize('setTerminalDimensionsRow', "Set Fixed Dimensions: Row"),
			placeHolder: 'Enter a number of rows or leave empty for automatic height',
			validateInput: async (text) => text.length > 0 && !text.match(/^\d+$/) ? { content: 'Enter a number or leave empty size automatically', severity: Severity.Error } : undefined
		});
		if (rows === undefined) {
			return;
		}
		this._fixedRows = this._parseFixedDimension(rows);
		this._labelComputer?.refreshLabel();
		await this._refreshScrollbar();
		this._resize();
		this.focus();
	}

	private _parseFixedDimension(value: string): number | undefined {
		if (value === '') {
			return undefined;
		}
		const parsed = parseInt(value);
		if (parsed <= 0) {
			throw new Error(`Could not parse dimension "${value}"`);
		}
		return parsed;
	}

	async toggleSizeToContentWidth(): Promise<void> {
		if (!this.xterm?.raw.buffer.active) {
			return;
		}
		if (this._hasScrollBar) {
			this._terminalHasFixedWidth.set(false);
			this._fixedCols = undefined;
			this._fixedRows = undefined;
			this._hasScrollBar = false;
			this._initDimensions();
			await this._resize();
		} else {
			// Fixed columns should be at least xterm.js' regular column count
			const proposedCols = Math.max(this.maxCols, Math.min(this.xterm.getLongestViewportWrappedLineLength(), Constants.MaxSupportedCols));
			// Don't switch to fixed dimensions if the content already fits as it makes the scroll
			// bar look bad being off the edge
			if (proposedCols > this.xterm.raw.cols) {
				this._fixedCols = proposedCols;
			}
		}
		await this._refreshScrollbar();
		this._labelComputer?.refreshLabel();
		this.focus();
	}

	private _refreshScrollbar(): Promise<void> {
		if (this._fixedCols || this._fixedRows) {
			return this._addScrollbar();
		}
		return this._removeScrollbar();
	}

	private async _addScrollbar(): Promise<void> {
		const charWidth = (this.xterm ? this.xterm.getFont() : this._configHelper.getFont()).charWidth;
		if (!this.xterm?.raw.element || !this._container || !charWidth || !this._fixedCols) {
			return;
		}
		this._wrapperElement.classList.add('fixed-dims');
		this._hasScrollBar = true;
		this._initDimensions();
		// Always remove a row to make room for the scroll bar
		this._fixedRows = this._rows - 1;
		await this._resize();
		this._terminalHasFixedWidth.set(true);
		if (!this._horizontalScrollbar) {
			this._horizontalScrollbar = this._register(new DomScrollableElement(this._wrapperElement, {
				vertical: ScrollbarVisibility.Hidden,
				horizontal: ScrollbarVisibility.Auto,
				useShadows: false,
				scrollYToX: false,
				consumeMouseWheelIfScrollbarIsNeeded: false
			}));
			this._container.appendChild(this._horizontalScrollbar.getDomNode());
		}
		this._horizontalScrollbar.setScrollDimensions({
			width: this.xterm.raw.element.clientWidth,
			scrollWidth: this._fixedCols * charWidth + 40 // Padding + scroll bar
		});
		this._horizontalScrollbar.getDomNode().style.paddingBottom = '16px';

		// work around for https://github.com/xtermjs/xterm.js/issues/3482
		if (isWindows) {
			for (let i = this.xterm.raw.buffer.active.viewportY; i < this.xterm.raw.buffer.active.length; i++) {
				const line = this.xterm.raw.buffer.active.getLine(i);
				(line as any)._line.isWrapped = false;
			}
		}
	}

	private async _removeScrollbar(): Promise<void> {
		if (!this._container || !this._horizontalScrollbar) {
			return;
		}
		this._horizontalScrollbar.getDomNode().remove();
		this._horizontalScrollbar.dispose();
		this._horizontalScrollbar = undefined;
		this._wrapperElement.remove();
		this._wrapperElement.classList.remove('fixed-dims');
		this._container.appendChild(this._wrapperElement);
	}

	private _setResolvedShellLaunchConfig(shellLaunchConfig: IShellLaunchConfig): void {
		this._shellLaunchConfig.args = shellLaunchConfig.args;
		this._shellLaunchConfig.cwd = shellLaunchConfig.cwd;
		this._shellLaunchConfig.executable = shellLaunchConfig.executable;
		this._shellLaunchConfig.env = shellLaunchConfig.env;
	}

	showEnvironmentInfoHover(): void {
		if (this._environmentInfo) {
			this._environmentInfo.widget.focus();
		}
	}

	private _onEnvironmentVariableInfoChanged(info: IEnvironmentVariableInfo): void {
		if (info.requiresAction) {
			this.xterm?.raw.textarea?.setAttribute('aria-label', nls.localize('terminalStaleTextBoxAriaLabel', "Terminal {0} environment is stale, run the 'Show Environment Information' command for more information", this._instanceId));
		}
		this._refreshEnvironmentVariableInfoWidgetState(info);
	}

	private _refreshEnvironmentVariableInfoWidgetState(info?: IEnvironmentVariableInfo): void {
		// Check if the widget should not exist
		if (
			!info ||
			this._configHelper.config.environmentChangesIndicator === 'off' ||
			this._configHelper.config.environmentChangesIndicator === 'warnonly' && !info.requiresAction ||
			this._configHelper.config.environmentChangesIndicator === 'on' && !info.requiresAction
		) {
			this.statusList.remove(TerminalStatus.RelaunchNeeded);
			this._environmentInfo?.disposable.dispose();
			this._environmentInfo = undefined;
			return;
		}

		// Recreate the process if the terminal has not yet been interacted with and it's not a
		// special terminal (eg. extension terminal)
		if (
			info.requiresAction &&
			this._configHelper.config.environmentChangesRelaunch &&
			!this._processManager.hasWrittenData &&
			(!this._shellLaunchConfig.isFeatureTerminal || (this.reconnectionProperties && this._configurationService.getValue(TaskSettingId.Reconnection) === true)) &&
			!this._shellLaunchConfig.customPtyImplementation
			&& !this._shellLaunchConfig.isExtensionOwnedTerminal &&
			!this._shellLaunchConfig.attachPersistentProcess
		) {
			this.relaunch();
			return;
		}

		// (Re-)create the widget
		this._environmentInfo?.disposable.dispose();
		const widget = this._scopedInstantiationService.createInstance(EnvironmentVariableInfoWidget, info);
		const disposable = this._widgetManager.attachWidget(widget);
		if (info.requiresAction) {
			this.statusList.add({
				id: TerminalStatus.RelaunchNeeded,
				severity: Severity.Warning,
				icon: Codicon.warning,
				tooltip: info.getInfo(),
				hoverActions: info.getActions ? info.getActions() : undefined
			});
		}
		if (disposable) {
			this._environmentInfo = { widget, disposable };
		}
	}

	async toggleEscapeSequenceLogging(): Promise<boolean> {
		const xterm = await this._xtermReadyPromise;
		xterm.raw.options.logLevel = xterm.raw.options.logLevel === 'debug' ? 'info' : 'debug';
		return xterm.raw.options.logLevel === 'debug';
	}

	async getInitialCwd(): Promise<string> {
		if (!this._initialCwd) {
			this._initialCwd = await this._processManager.getInitialCwd();
		}
		return this._initialCwd;
	}

	async getCwd(): Promise<string> {
		if (this.capabilities.has(TerminalCapability.CwdDetection)) {
			return this.capabilities.get(TerminalCapability.CwdDetection)!.getCwd();
		} else if (this.capabilities.has(TerminalCapability.NaiveCwdDetection)) {
			return this.capabilities.get(TerminalCapability.NaiveCwdDetection)!.getCwd();
		}
		return await this._processManager.getInitialCwd();
	}

	async refreshProperty<T extends ProcessPropertyType>(type: T): Promise<IProcessPropertyMap[T]> {
		await this.processReady;
		return this._processManager.refreshProperty(type);
	}

	async updateProperty<T extends ProcessPropertyType>(type: T, value: IProcessPropertyMap[T]): Promise<void> {
		return this._processManager.updateProperty(type, value);
	}

	registerLinkProvider(provider: ITerminalExternalLinkProvider): IDisposable {
		if (!this._linkManager) {
			throw new Error('TerminalInstance.registerLinkProvider before link manager was ready');
		}
		// Avoid a circular dependency by binding the terminal instances to the external link provider
		return this._linkManager.registerExternalLinkProvider(provider.provideLinks.bind(provider, this));
	}

	async rename(title?: string | 'triggerQuickpick') {
		if (title === 'triggerQuickpick') {
			title = await this._quickInputService.input({
				value: this.title,
				prompt: nls.localize('workbench.action.terminal.rename.prompt', "Enter terminal name"),
			});
		}
		this.refreshTabLabels(title, TitleEventSource.Api);
	}

	async changeIcon() {
		type Item = IQuickPickItem & { icon: TerminalIcon };
		const items: Item[] = [];
		for (const icon of Codicon.getAll()) {
			items.push({ label: `$(${icon.id})`, description: `${icon.id}`, icon });
		}
		const result = await this._quickInputService.pick(items, {
			matchOnDescription: true
		});
		if (result) {
			this._icon = result.icon;
			this._onIconChanged.fire(this);
		}
	}

	async changeColor() {
		const icon = this._getIcon();
		if (!icon) {
			return;
		}
		const colorTheme = this._themeService.getColorTheme();
		const standardColors: string[] = getStandardColors(colorTheme);
		const styleElement = getColorStyleElement(colorTheme);
		const items: QuickPickItem[] = [];
		for (const colorKey of standardColors) {
			const colorClass = getColorClass(colorKey);
			items.push({
				label: `$(${Codicon.circleFilled.id}) ${colorKey.replace('terminal.ansi', '')}`, id: colorKey, description: colorKey, iconClasses: [colorClass]
			});
		}
		items.push({ type: 'separator' });
		const showAllColorsItem = { label: 'Reset to default' };
		items.push(showAllColorsItem);
		document.body.appendChild(styleElement);

		const quickPick = this._quickInputService.createQuickPick();
		quickPick.items = items;
		quickPick.matchOnDescription = true;
		quickPick.show();
		const disposables: IDisposable[] = [];
		const result = await new Promise<IQuickPickItem | undefined>(r => {
			disposables.push(quickPick.onDidHide(() => r(undefined)));
			disposables.push(quickPick.onDidAccept(() => r(quickPick.selectedItems[0])));
		});
		dispose(disposables);

		if (result) {
			this.shellLaunchConfig.color = result.id;
			this._onIconChanged.fire(this);
		}

		quickPick.hide();
		document.body.removeChild(styleElement);
	}
}

class TerminalInstanceDragAndDropController extends Disposable implements dom.IDragAndDropObserverCallbacks {
	private _dropOverlay?: HTMLElement;

	private readonly _onDropFile = new Emitter<string>();
	get onDropFile(): Event<string> { return this._onDropFile.event; }
	private readonly _onDropTerminal = new Emitter<IRequestAddInstanceToGroupEvent>();
	get onDropTerminal(): Event<IRequestAddInstanceToGroupEvent> { return this._onDropTerminal.event; }

	constructor(
		private readonly _container: HTMLElement,
		@IWorkbenchLayoutService private readonly _layoutService: IWorkbenchLayoutService,
		@IViewDescriptorService private readonly _viewDescriptorService: IViewDescriptorService,
	) {
		super();
		this._register(toDisposable(() => this._clearDropOverlay()));
	}

	private _clearDropOverlay() {
		if (this._dropOverlay && this._dropOverlay.parentElement) {
			this._dropOverlay.parentElement.removeChild(this._dropOverlay);
		}
		this._dropOverlay = undefined;
	}

	onDragEnter(e: DragEvent) {
		if (!containsDragType(e, DataTransfers.FILES, DataTransfers.RESOURCES, TerminalDataTransfers.Terminals, CodeDataTransfers.FILES)) {
			return;
		}

		if (!this._dropOverlay) {
			this._dropOverlay = document.createElement('div');
			this._dropOverlay.classList.add('terminal-drop-overlay');
		}

		// Dragging terminals
		if (containsDragType(e, TerminalDataTransfers.Terminals)) {
			const side = this._getDropSide(e);
			this._dropOverlay.classList.toggle('drop-before', side === 'before');
			this._dropOverlay.classList.toggle('drop-after', side === 'after');
		}

		if (!this._dropOverlay.parentElement) {
			this._container.appendChild(this._dropOverlay);
		}
	}
	onDragLeave(e: DragEvent) {
		this._clearDropOverlay();
	}

	onDragEnd(e: DragEvent) {
		this._clearDropOverlay();
	}

	onDragOver(e: DragEvent) {
		if (!e.dataTransfer || !this._dropOverlay) {
			return;
		}

		// Dragging terminals
		if (containsDragType(e, TerminalDataTransfers.Terminals)) {
			const side = this._getDropSide(e);
			this._dropOverlay.classList.toggle('drop-before', side === 'before');
			this._dropOverlay.classList.toggle('drop-after', side === 'after');
		}

		this._dropOverlay.style.opacity = '1';
	}

	async onDrop(e: DragEvent) {
		this._clearDropOverlay();

		if (!e.dataTransfer) {
			return;
		}

		const terminalResources = getTerminalResourcesFromDragEvent(e);
		if (terminalResources) {
			for (const uri of terminalResources) {
				const side = this._getDropSide(e);
				this._onDropTerminal.fire({ uri, side });
			}
			return;
		}

		// Check if files were dragged from the tree explorer
		let path: string | undefined;
		const rawResources = e.dataTransfer.getData(DataTransfers.RESOURCES);
		if (rawResources) {
			path = URI.parse(JSON.parse(rawResources)[0]).fsPath;
		}

		const rawCodeFiles = e.dataTransfer.getData(CodeDataTransfers.FILES);
		if (!path && rawCodeFiles) {
			path = URI.file(JSON.parse(rawCodeFiles)[0]).fsPath;
		}

		if (!path && e.dataTransfer.files.length > 0 && e.dataTransfer.files[0].path /* Electron only */) {
			// Check if the file was dragged from the filesystem
			path = URI.file(e.dataTransfer.files[0].path).fsPath;
		}

		if (!path) {
			return;
		}

		this._onDropFile.fire(path);
	}

	private _getDropSide(e: DragEvent): 'before' | 'after' {
		const target = this._container;
		if (!target) {
			return 'after';
		}

		const rect = target.getBoundingClientRect();
		return this._getViewOrientation() === Orientation.HORIZONTAL
			? (e.clientX - rect.left < rect.width / 2 ? 'before' : 'after')
			: (e.clientY - rect.top < rect.height / 2 ? 'before' : 'after');
	}

	private _getViewOrientation(): Orientation {
		const panelPosition = this._layoutService.getPanelPosition();
		const terminalLocation = this._viewDescriptorService.getViewLocationById(TERMINAL_VIEW_ID);
		return terminalLocation === ViewContainerLocation.Panel && panelPosition === Position.BOTTOM
			? Orientation.HORIZONTAL
			: Orientation.VERTICAL;
	}
}

registerThemingParticipant((theme: IColorTheme, collector: ICssStyleCollector) => {
	// Border
	const border = theme.getColor(activeContrastBorder);
	if (border) {
		collector.addRule(`
			.monaco-workbench.hc-black .editor-instance .xterm.focus::before,
			.monaco-workbench.hc-black .pane-body.integrated-terminal .xterm.focus::before,
			.monaco-workbench.hc-black .editor-instance .xterm:focus::before,
			.monaco-workbench.hc-black .pane-body.integrated-terminal .xterm:focus::before,
			.monaco-workbench.hc-light .editor-instance .xterm.focus::before,
			.monaco-workbench.hc-light .pane-body.integrated-terminal .xterm.focus::before,
			.monaco-workbench.hc-light .editor-instance .xterm:focus::before,
			.monaco-workbench.hc-light .pane-body.integrated-terminal .xterm:focus::before { border-color: ${border}; }`
		);
	}

	// Scrollbar
	const scrollbarSliderBackgroundColor = theme.getColor(scrollbarSliderBackground);
	if (scrollbarSliderBackgroundColor) {
		collector.addRule(`
			.monaco-workbench .editor-instance .find-focused .xterm .xterm-viewport,
			.monaco-workbench .pane-body.integrated-terminal .find-focused .xterm .xterm-viewport,
			.monaco-workbench .editor-instance .xterm.focus .xterm-viewport,
			.monaco-workbench .pane-body.integrated-terminal .xterm.focus .xterm-viewport,
			.monaco-workbench .editor-instance .xterm:focus .xterm-viewport,
			.monaco-workbench .pane-body.integrated-terminal .xterm:focus .xterm-viewport,
			.monaco-workbench .editor-instance .xterm:hover .xterm-viewport,
			.monaco-workbench .pane-body.integrated-terminal .xterm:hover .xterm-viewport { background-color: ${scrollbarSliderBackgroundColor} !important; }
			.monaco-workbench .editor-instance .xterm-viewport,
			.monaco-workbench .pane-body.integrated-terminal .xterm-viewport { scrollbar-color: ${scrollbarSliderBackgroundColor} transparent; }
		`);
	}

	const scrollbarSliderHoverBackgroundColor = theme.getColor(scrollbarSliderHoverBackground);
	if (scrollbarSliderHoverBackgroundColor) {
		collector.addRule(`
			.monaco-workbench .editor-instance .xterm .xterm-viewport::-webkit-scrollbar-thumb:hover,
			.monaco-workbench .pane-body.integrated-terminal .xterm .xterm-viewport::-webkit-scrollbar-thumb:hover { background-color: ${scrollbarSliderHoverBackgroundColor}; }
			.monaco-workbench .editor-instance .xterm-viewport:hover,
			.monaco-workbench .pane-body.integrated-terminal .xterm-viewport:hover { scrollbar-color: ${scrollbarSliderHoverBackgroundColor} transparent; }
		`);
	}

	const scrollbarSliderActiveBackgroundColor = theme.getColor(scrollbarSliderActiveBackground);
	if (scrollbarSliderActiveBackgroundColor) {
		collector.addRule(`
			.monaco-workbench .editor-instance .xterm .xterm-viewport::-webkit-scrollbar-thumb:active,
			.monaco-workbench .pane-body.integrated-terminal .xterm .xterm-viewport::-webkit-scrollbar-thumb:active { background-color: ${scrollbarSliderActiveBackgroundColor}; }
		`);
	}
});

export interface ITerminalLabelTemplateProperties {
	cwd?: string | null | undefined;
	cwdFolder?: string | null | undefined;
	workspaceFolder?: string | null | undefined;
	local?: string | null | undefined;
	process?: string | null | undefined;
	sequence?: string | null | undefined;
	task?: string | null | undefined;
	fixedDimensions?: string | null | undefined;
	separator?: string | ISeparator | null | undefined;
}

const enum TerminalLabelType {
	Title = 'title',
	Description = 'description'
}

export class TerminalLabelComputer extends Disposable {
	private _title: string = '';
	private _description: string = '';
	get title(): string | undefined { return this._title; }
	get description(): string | undefined { return this._description; }

	private readonly _onDidChangeLabel = this._register(new Emitter<{ title: string; description: string }>());
	readonly onDidChangeLabel = this._onDidChangeLabel.event;

	constructor(
		private readonly _configHelper: TerminalConfigHelper,
		private readonly _instance: Pick<ITerminalInstance, 'shellLaunchConfig' | 'cwd' | 'fixedCols' | 'fixedRows' | 'initialCwd' | 'processName' | 'sequence' | 'userHome' | 'workspaceFolder' | 'staticTitle' | 'capabilities' | 'title' | 'description'>,
		@IWorkspaceContextService private readonly _workspaceContextService: IWorkspaceContextService
	) {
		super();
	}

	refreshLabel(reset?: boolean): void {
		this._title = this.computeLabel(this._configHelper.config.tabs.title, TerminalLabelType.Title, reset);
		this._description = this.computeLabel(this._configHelper.config.tabs.description, TerminalLabelType.Description);
		if (this._title !== this._instance.title || this._description !== this._instance.description || reset) {
			this._onDidChangeLabel.fire({ title: this._title, description: this._description });
		}
	}

	computeLabel(
		labelTemplate: string,
		labelType: TerminalLabelType,
		reset?: boolean
	) {
		const type = this._instance.shellLaunchConfig.attachPersistentProcess?.type || this._instance.shellLaunchConfig.type;
		const templateProperties: ITerminalLabelTemplateProperties = {
			cwd: this._instance.cwd || this._instance.initialCwd || '',
			cwdFolder: '',
			workspaceFolder: this._instance.workspaceFolder ? path.basename(this._instance.workspaceFolder.uri.fsPath) : undefined,
			local: type === 'Local' ? type : undefined,
			process: this._instance.processName,
			sequence: this._instance.sequence,
			task: type === 'Task' ? type : undefined,
			fixedDimensions: this._instance.fixedCols
				? (this._instance.fixedRows ? `\u2194${this._instance.fixedCols} \u2195${this._instance.fixedRows}` : `\u2194${this._instance.fixedCols}`)
				: (this._instance.fixedRows ? `\u2195${this._instance.fixedRows}` : ''),
			separator: { label: this._configHelper.config.tabs.separator }
		};
		labelTemplate = labelTemplate.trim();
		if (!labelTemplate) {
			return labelType === TerminalLabelType.Title ? (this._instance.processName || '') : '';
		}
		if (!reset && this._instance.staticTitle && labelType === TerminalLabelType.Title) {
			return this._instance.staticTitle.replace(/[\n\r\t]/g, '') || templateProperties.process?.replace(/[\n\r\t]/g, '') || '';
		}
		const detection = this._instance.capabilities.has(TerminalCapability.CwdDetection) || this._instance.capabilities.has(TerminalCapability.NaiveCwdDetection);
		const folders = this._workspaceContextService.getWorkspace().folders;
		const multiRootWorkspace = folders.length > 1;

		// Only set cwdFolder if detection is on
		if (templateProperties.cwd && detection && (!this._instance.shellLaunchConfig.isFeatureTerminal || labelType === TerminalLabelType.Title)) {
			const cwdUri = URI.from({ scheme: this._instance.workspaceFolder?.uri.scheme || Schemas.file, path: this._instance.cwd });
			// Multi-root workspaces always show cwdFolder to disambiguate them, otherwise only show
			// when it differs from the workspace folder in which it was launched from
			if (multiRootWorkspace || cwdUri.fsPath !== this._instance.workspaceFolder?.uri.fsPath) {
				templateProperties.cwdFolder = path.basename(templateProperties.cwd);
			}
		}

		//Remove special characters that could mess with rendering
		const label = template(labelTemplate, (templateProperties as unknown) as { [key: string]: string | ISeparator | undefined | null }).replace(/[\n\r\t]/g, '').trim();
		return label === '' && labelType === TerminalLabelType.Title ? (this._instance.processName || '') : label;
	}

	pathsEqual(path1?: string | null, path2?: string) {
		if (!path1 && !path2) {
			return true;
		} else if (!path1 || !path2) {
			return false;
		} else if (path1 === path2) {
			return true;
		}
		const split1 = path1.includes('/') ? path1.split('/') : path1.split('\\');
		const split2 = path2.includes('/') ? path2.split('/') : path2.split('\\');
		if (split1.length !== split2.length) {
			return false;
		}
		for (let i = 0; i < split1.length; i++) {
			if (split1[i] !== split2[i]) {
				return false;
			}
		}
		return true;
	}
}

export function parseExitResult(
	exitCodeOrError: ITerminalLaunchError | number | undefined,
	shellLaunchConfig: IShellLaunchConfig,
	processState: ProcessState,
	initialCwd: string | undefined
): { code: number | undefined; message: string | undefined } | undefined {
	// Only return a message if the exit code is non-zero
	if (exitCodeOrError === undefined || exitCodeOrError === 0) {
		return { code: exitCodeOrError, message: undefined };
	}

	const code = typeof exitCodeOrError === 'number' ? exitCodeOrError : exitCodeOrError.code;

	// Create exit code message
	let message: string | undefined = undefined;
	switch (typeof exitCodeOrError) {
		case 'number': {
			let commandLine: string | undefined = undefined;
			if (shellLaunchConfig.executable) {
				commandLine = shellLaunchConfig.executable;
				if (typeof shellLaunchConfig.args === 'string') {
					commandLine += ` ${shellLaunchConfig.args}`;
				} else if (shellLaunchConfig.args && shellLaunchConfig.args.length) {
					commandLine += shellLaunchConfig.args.map(a => ` '${a}'`).join();
				}
			}
			if (processState === ProcessState.KilledDuringLaunch) {
				if (commandLine) {
					message = nls.localize('launchFailed.exitCodeAndCommandLine', "The terminal process \"{0}\" failed to launch (exit code: {1}).", commandLine, code);
				} else {
					message = nls.localize('launchFailed.exitCodeOnly', "The terminal process failed to launch (exit code: {0}).", code);
				}
			} else {
				if (commandLine) {
					message = nls.localize('terminated.exitCodeAndCommandLine', "The terminal process \"{0}\" terminated with exit code: {1}.", commandLine, code);
				} else {
					message = nls.localize('terminated.exitCodeOnly', "The terminal process terminated with exit code: {0}.", code);
				}
			}
			break;
		}
		case 'object': {
			// Ignore internal errors
			if (exitCodeOrError.message.toString().includes('Could not find pty with id')) {
				break;
			}
			// Convert conpty code-based failures into human friendly messages
			let innerMessage = exitCodeOrError.message;
			const conptyError = exitCodeOrError.message.match(/.*error code:\s*(\d+).*$/);
			if (conptyError) {
				const errorCode = conptyError.length > 1 ? parseInt(conptyError[1]) : undefined;
				switch (errorCode) {
					case 5:
						innerMessage = `Access was denied to the path containing your executable "${shellLaunchConfig.executable}". Manage and change your permissions to get this to work`;
						break;
					case 267:
						innerMessage = `Invalid starting directory "${initialCwd}", review your terminal.integrated.cwd setting`;
						break;
					case 1260:
						innerMessage = `Windows cannot open this program because it has been prevented by a software restriction policy. For more information, open Event Viewer or contact your system Administrator`;
						break;
				}
			}
			message = nls.localize('launchFailed.errorMessage', "The terminal process failed to launch: {0}.", innerMessage);
			break;
		}
	}

	return { code, message };
}

/**
 * Takes a path and returns the properly escaped path to send to a given shell. On Windows, this
 * included trying to prepare the path for WSL if needed.
 *
 * @param originalPath The path to be escaped and formatted.
 * @param executable The executable off the shellLaunchConfig.
 * @param title The terminal's title.
 * @param shellType The type of shell the path is being sent to.
 * @param backend The backend for the terminal.
 * @returns An escaped version of the path to be execuded in the terminal.
 */
async function preparePathForShell(originalPath: string, executable: string | undefined, title: string, shellType: TerminalShellType, backend: ITerminalBackend | undefined, os: OperatingSystem | undefined): Promise<string> {
	return new Promise<string>(c => {
		if (!executable) {
			c(originalPath);
			return;
		}

		const hasSpace = originalPath.indexOf(' ') !== -1;
		const hasParens = originalPath.indexOf('(') !== -1 || originalPath.indexOf(')') !== -1;

		const pathBasename = path.basename(executable, '.exe');
		const isPowerShell = pathBasename === 'pwsh' ||
			title === 'pwsh' ||
			pathBasename === 'powershell' ||
			title === 'powershell';

		if (isPowerShell && (hasSpace || originalPath.indexOf('\'') !== -1)) {
			c(`& '${originalPath.replace(/'/g, '\'\'')}'`);
			return;
		}

		if (hasParens && isPowerShell) {
			c(`& '${originalPath}'`);
			return;
		}

		if (os === OperatingSystem.Windows) {
			// 17063 is the build number where wsl path was introduced.
			// Update Windows uriPath to be executed in WSL.
			if (shellType !== undefined) {
				if (shellType === WindowsShellType.GitBash) {
					c(originalPath.replace(/\\/g, '/'));
				}
				else if (shellType === WindowsShellType.Wsl) {
					c(backend?.getWslPath(originalPath) || originalPath);
				}

				else if (hasSpace) {
					c('"' + originalPath + '"');
				} else {
					c(originalPath);
				}
			} else {
				const lowerExecutable = executable.toLowerCase();
				if (lowerExecutable.indexOf('wsl') !== -1 || (lowerExecutable.indexOf('bash.exe') !== -1 && lowerExecutable.toLowerCase().indexOf('git') === -1)) {
					c(backend?.getWslPath(originalPath) || originalPath);
				} else if (hasSpace) {
					c('"' + originalPath + '"');
				} else {
					c(originalPath);
				}
			}

			return;
		}

		c(escapeNonWindowsPath(originalPath));
	});
}<|MERGE_RESOLUTION|>--- conflicted
+++ resolved
@@ -25,6 +25,7 @@
 import { withNullAsUndefined } from 'vs/base/common/types';
 import { URI } from 'vs/base/common/uri';
 import { TabFocus } from 'vs/editor/browser/config/tabFocus';
+import { FindReplaceState } from 'vs/editor/contrib/find/browser/findState';
 import * as nls from 'vs/nls';
 import { IAccessibilityService } from 'vs/platform/accessibility/common/accessibility';
 import { IClipboardService } from 'vs/platform/clipboard/common/clipboardService';
@@ -34,6 +35,7 @@
 import { IDialogService } from 'vs/platform/dialogs/common/dialogs';
 import { CodeDataTransfers, containsDragType } from 'vs/platform/dnd/browser/dnd';
 import { IInstantiationService } from 'vs/platform/instantiation/common/instantiation';
+import { ServiceCollection } from 'vs/platform/instantiation/common/serviceCollection';
 import { IKeybindingService } from 'vs/platform/keybinding/common/keybinding';
 import { ILogService } from 'vs/platform/log/common/log';
 import { INotificationService, IPromptChoice, Severity } from 'vs/platform/notification/common/notification';
@@ -61,6 +63,7 @@
 import { TerminalLaunchHelpAction } from 'vs/workbench/contrib/terminal/browser/terminalActions';
 import { TerminalConfigHelper } from 'vs/workbench/contrib/terminal/browser/terminalConfigHelper';
 import { TerminalEditorInput } from 'vs/workbench/contrib/terminal/browser/terminalEditorInput';
+import { TerminalFindWidget } from 'vs/workbench/contrib/terminal/browser/terminalFindWidget';
 import { getColorClass, getColorStyleElement, getStandardColors } from 'vs/workbench/contrib/terminal/browser/terminalIcon';
 import { TerminalProcessManager } from 'vs/workbench/contrib/terminal/browser/terminalProcessManager';
 import { showRunRecentQuickPick } from 'vs/workbench/contrib/terminal/browser/terminalRunRecentQuickPick';
@@ -84,20 +87,6 @@
 import { IPathService } from 'vs/workbench/services/path/common/pathService';
 import { IPreferencesService } from 'vs/workbench/services/preferences/common/preferences';
 import type { IMarker, ITerminalAddon, Terminal as XTermTerminal } from 'xterm';
-<<<<<<< HEAD
-import { IOpenerService } from 'vs/platform/opener/common/opener';
-import { IGenericMarkProperties } from 'vs/platform/terminal/common/terminalProcess';
-import { ICommandService } from 'vs/platform/commands/common/commands';
-import { getIconRegistry } from 'vs/platform/theme/common/iconRegistry';
-import { TaskSettingId } from 'vs/workbench/contrib/tasks/common/tasks';
-import { TerminalStorageKeys } from 'vs/workbench/contrib/terminal/common/terminalStorageKeys';
-import { showWithPinnedItems } from 'vs/platform/quickinput/browser/quickPickPin';
-import { Toggle } from 'vs/base/browser/ui/toggle/toggle';
-import { FindReplaceState } from 'vs/editor/contrib/find/browser/findState';
-import { TerminalFindWidget } from 'vs/workbench/contrib/terminal/browser/terminalFindWidget';
-import { ServiceCollection } from 'vs/platform/instantiation/common/serviceCollection';
-=======
->>>>>>> 968d9eda
 
 const enum Constants {
 	/**
@@ -860,219 +849,8 @@
 	}
 
 	async runRecent(type: 'command' | 'cwd', filterMode?: 'fuzzy' | 'contiguous', value?: string): Promise<void> {
-<<<<<<< HEAD
-		if (!this.xterm) {
-			return;
-		}
-		const runRecentStorageKey = `${TerminalStorageKeys.PinnedRecentCommandsPrefix}.${this._shellType}`;
-		let placeholder: string;
-		type Item = IQuickPickItem & { command?: ITerminalCommand; rawLabel: string };
-		let items: (Item | IQuickPickItem & { rawLabel: string } | IQuickPickSeparator)[] = [];
-		const commandMap: Set<string> = new Set();
-
-		const removeFromCommandHistoryButton: IQuickInputButton = {
-			iconClass: ThemeIcon.asClassName(Codicon.close),
-			tooltip: nls.localize('removeCommand', "Remove from Command History")
-		};
-
-		const commandOutputButton: IQuickInputButton = {
-			iconClass: ThemeIcon.asClassName(Codicon.output),
-			tooltip: nls.localize('viewCommandOutput', "View Command Output"),
-			alwaysVisible: false
-		};
-
-		if (type === 'command') {
-			placeholder = isMacintosh ? nls.localize('selectRecentCommandMac', 'Select a command to run (hold Option-key to edit the command)') : nls.localize('selectRecentCommand', 'Select a command to run (hold Alt-key to edit the command)');
-			const cmdDetection = this.capabilities.get(TerminalCapability.CommandDetection);
-			const commands = cmdDetection?.commands;
-			// Current session history
-			const executingCommand = cmdDetection?.executingCommand;
-			if (executingCommand) {
-				commandMap.add(executingCommand);
-			}
-			function formatLabel(label: string) {
-				return label
-					// Replace new lines with "enter" symbol
-					.replace(/\r?\n/g, '\u23CE')
-					// Replace 3 or more spaces with midline horizontal ellipsis which looks similar
-					// to whitespace in the editor
-					.replace(/\s\s\s+/g, '\u22EF');
-			}
-			if (commands && commands.length > 0) {
-				for (const entry of commands) {
-					// Trim off any whitespace and/or line endings, replace new lines with the
-					// Downwards Arrow with Corner Leftwards symbol
-					const label = entry.command.trim();
-					if (label.length === 0 || commandMap.has(label)) {
-						continue;
-					}
-					let description = collapseTildePath(entry.cwd, this._userHome, this._processManager?.os === OperatingSystem.Windows ? '\\' : '/');
-					if (entry.exitCode) {
-						// Since you cannot get the last command's exit code on pwsh, just whether it failed
-						// or not, -1 is treated specially as simply failed
-						if (entry.exitCode === -1) {
-							description += ' failed';
-						} else {
-							description += ` exitCode: ${entry.exitCode}`;
-						}
-					}
-					description = description.trim();
-					const buttons: IQuickInputButton[] = [commandOutputButton];
-					// Merge consecutive commands
-					const lastItem = items.length > 0 ? items[items.length - 1] : undefined;
-					if (lastItem?.type !== 'separator' && lastItem?.label === label) {
-						lastItem.id = entry.timestamp.toString();
-						lastItem.description = description;
-						continue;
-					}
-					items.push({
-						label: formatLabel(label),
-						rawLabel: label,
-						description,
-						id: entry.timestamp.toString(),
-						command: entry,
-						buttons: entry.hasOutput() ? buttons : undefined
-					});
-					commandMap.add(label);
-				}
-				items = items.reverse();
-			}
-			if (executingCommand) {
-				items.unshift({
-					label: formatLabel(executingCommand),
-					rawLabel: executingCommand,
-					description: cmdDetection.cwd
-				});
-			}
-			if (items.length > 0) {
-				items.unshift({ type: 'separator', label: terminalStrings.currentSessionCategory });
-			}
-
-			// Gather previous session history
-			const history = this._scopedInstantiationService.invokeFunction(getCommandHistory);
-			const previousSessionItems: (IQuickPickItem & { rawLabel: string })[] = [];
-			for (const [label, info] of history.entries) {
-				// Only add previous session item if it's not in this session
-				if (!commandMap.has(label) && info.shellType === this.shellType) {
-					previousSessionItems.unshift({
-						label: formatLabel(label),
-						rawLabel: label,
-						buttons: [removeFromCommandHistoryButton]
-					});
-					commandMap.add(label);
-				}
-			}
-
-			if (previousSessionItems.length > 0) {
-				items.push(
-					{ type: 'separator', label: terminalStrings.previousSessionCategory },
-					...previousSessionItems
-				);
-			}
-
-			// Gather shell file history
-			const shellFileHistory = await this._scopedInstantiationService.invokeFunction(getShellFileHistory, this._shellType);
-			const dedupedShellFileItems: (IQuickPickItem & { rawLabel: string })[] = [];
-			for (const label of shellFileHistory) {
-				if (!commandMap.has(label)) {
-					dedupedShellFileItems.unshift({
-						label: formatLabel(label),
-						rawLabel: label
-					});
-				}
-			}
-			if (dedupedShellFileItems.length > 0) {
-				items.push(
-					{ type: 'separator', label: nls.localize('shellFileHistoryCategory', '{0} history', this._shellType) },
-					...dedupedShellFileItems
-				);
-			}
-		} else {
-			placeholder = isMacintosh
-				? nls.localize('selectRecentDirectoryMac', 'Select a directory to go to (hold Option-key to edit the command)')
-				: nls.localize('selectRecentDirectory', 'Select a directory to go to (hold Alt-key to edit the command)');
-			const cwds = this.capabilities.get(TerminalCapability.CwdDetection)?.cwds || [];
-			if (cwds && cwds.length > 0) {
-				for (const label of cwds) {
-					items.push({ label, rawLabel: label });
-				}
-				items = items.reverse();
-				items.unshift({ type: 'separator', label: terminalStrings.currentSessionCategory });
-			}
-
-			// Gather previous session history
-			const history = this._scopedInstantiationService.invokeFunction(getDirectoryHistory);
-			const previousSessionItems: (IQuickPickItem & { rawLabel: string })[] = [];
-			// Only add previous session item if it's not in this session and it matches the remote authority
-			for (const [label, info] of history.entries) {
-				if ((info === null || info.remoteAuthority === this.remoteAuthority) && !cwds.includes(label)) {
-					previousSessionItems.unshift({
-						label,
-						rawLabel: label,
-						buttons: [removeFromCommandHistoryButton]
-					});
-				}
-			}
-			if (previousSessionItems.length > 0) {
-				items.push(
-					{ type: 'separator', label: terminalStrings.previousSessionCategory },
-					...previousSessionItems
-				);
-			}
-		}
-		if (items.length === 0) {
-			return;
-		}
-		const fuzzySearchToggle = new Toggle({
-			title: 'Fuzzy search',
-			icon: Codicon.searchFuzzy,
-			isChecked: filterMode === 'fuzzy',
-			inputActiveOptionBorder: this._themeService.getColorTheme().getColor(inputActiveOptionBorder),
-			inputActiveOptionForeground: this._themeService.getColorTheme().getColor(inputActiveOptionForeground),
-			inputActiveOptionBackground: this._themeService.getColorTheme().getColor(inputActiveOptionBackground)
-		});
-		fuzzySearchToggle.onChange(() => {
-			this.runRecent(type, fuzzySearchToggle.checked ? 'fuzzy' : 'contiguous', quickPick.value);
-		});
-		const outputProvider = this._scopedInstantiationService.createInstance(TerminalOutputProvider);
-		const quickPick = this._quickInputService.createQuickPick<IQuickPickItem & { rawLabel: string }>();
-		const originalItems = items;
-		quickPick.items = [...originalItems];
-		quickPick.sortByLabel = false;
-		quickPick.placeholder = placeholder;
-		quickPick.matchOnLabelMode = filterMode || 'contiguous';
-		quickPick.toggles = [fuzzySearchToggle];
-		quickPick.onDidTriggerItemButton(async e => {
-			if (e.button === removeFromCommandHistoryButton) {
-				if (type === 'command') {
-					this._scopedInstantiationService.invokeFunction(getCommandHistory)?.remove(e.item.label);
-				} else {
-					this._scopedInstantiationService.invokeFunction(getDirectoryHistory)?.remove(e.item.label);
-				}
-			} else if (e.button === commandOutputButton) {
-				const selectedCommand = (e.item as Item).command;
-				const output = selectedCommand?.getOutput();
-				if (output && selectedCommand?.command) {
-					const textContent = await outputProvider.provideTextContent(URI.from(
-						{
-							scheme: TerminalOutputProvider.scheme,
-							path: `${selectedCommand.command}... ${fromNow(selectedCommand.timestamp, true)}`,
-							fragment: output,
-							query: `terminal-output-${selectedCommand.timestamp}-${this.instanceId}`
-						}));
-					if (textContent) {
-						await this._editorService.openEditor({
-							resource: textContent.uri
-						});
-					}
-				}
-			}
-			await this.runRecent(type, filterMode, value);
-		}
-=======
-		return this._instantiationService.invokeFunction(
+		return this._scopedInstantiationService.invokeFunction(
 			showRunRecentQuickPick, this, this._terminalInRunCommandPicker, type, filterMode, value
->>>>>>> 968d9eda
 		);
 	}
 
